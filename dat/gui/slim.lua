--- conflicted
+++ resolved
@@ -688,17 +688,15 @@
       -- Draw the left-side bar cap.
       gfx.renderTexRaw( slotend, slot_start_x - slotend_w, slot_y, slotend_w, slotend_h, 1, 1, 0, 0, -1, 1 )
 
-<<<<<<< HEAD
+      gfx.renderRect( slot_start_x, slot_y, slot_w * #aset, slot_h, col_slot_bg ) -- Background for all slots.
+      for i=1,#aset do
+         local slot_x = screen_w - slot_start_x - i * slot_w
+
          --Draw a heat background for certain outfits. TODO: detect if the outfit is heat based somehow!
          if aset[i].type == "Afterburner" then
             gfx.renderRect( slot_x, slot_y, slot_w, slot_h * aset[i].temp, col_heat ) --Background (heat)
          end
 
-=======
-      gfx.renderRect( slot_start_x, slot_y, slot_w * #aset, slot_h, col_slot_bg ) -- Background for all slots.
-      for i=1,#aset do
-         local slot_x = screen_w - slot_start_x - i * slot_w
->>>>>>> c2861516
          gfx.renderTexRaw( active_icons[i], slot_x + slot_img_offs_x, slot_y + slot_img_offs_y + 2, slot_img_w, slot_img_w, 1, 1, 0, 0, 1, 1 ) --Image 
 
          if aset[i].state == "on" then
