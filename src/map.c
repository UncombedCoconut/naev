--- conflicted
+++ resolved
@@ -506,11 +506,7 @@
    if (services & PLANET_SERVICE_SHIPYARD)
       p += nsnprintf( &buf[p], PATH_MAX-p, "Shipyard\n");
    if (buf[0] == '\0')
-<<<<<<< HEAD
-      snprintf( &buf[p], PATH_MAX-p, "None");
-=======
       p += nsnprintf( &buf[p], PATH_MAX-p, "None");
->>>>>>> cc027593
    window_modifyText( wid, "txtServices", buf );
 
 
@@ -549,11 +545,7 @@
       else if (sys->interference < 300.)
          p += nsnprintf(&buf[p], PATH_MAX-p, " Light");
 
-<<<<<<< HEAD
-      snprintf(&buf[p], PATH_MAX-p, " Interference");
-=======
       p += nsnprintf(&buf[p], PATH_MAX-p, " Interference");
->>>>>>> cc027593
    }
    window_modifyText( wid, "txtSystemStatus", buf );
 }
