on: [push, pull_request]

name: CI

env:
  DESTDIR: "${{ github.workspace }}/dist/"
  MESON: "${{ github.workspace }}/source/meson.sh"

jobs:
  "Package_Source":
    runs-on: ubuntu-latest

    steps:
    - name: Checkout Naev Repository
      uses: actions/checkout@v2
      with:
        path: source
        fetch-depth: 0

    - name: Update APT Cache
      run: |
        sudo apt-get update

    - name: Install Additional Build Dependencies
      run: |
        sudo apt-get install \
          ninja-build

    - name: Meson Build
      run: |
        sh $MESON setup build source -Dexecutable=disabled -Ddocs_c=disabled -Ddocs_lua=disabled
        sh $MESON dist -C build --no-tests --include-subprojects

    - name: Upload Artifact
      uses: actions/upload-artifact@v2
      with:
        name: naev-${{ github.sha }}
        path: ${{ github.workspace }}/build/meson-dist/*
        if-no-files-found: error

  "Compile_Naev":
    needs: "Package_Source"

    strategy:
      fail-fast: false
      matrix:
        include:
          - os: ubuntu-16.04
            shell: bash
            config: linux.ini
            pkg-config-path: "[]"

          - os: ubuntu-18.04
            shell: bash
            config: linux.ini
            pkg-config-path: "[]"

          - os: ubuntu-20.04
            shell: bash
            config: linux.ini
            pkg-config-path: "[]"

<<<<<<< HEAD
          - os: windows-latest
=======
          - os: windows-2016
            shell: msys2 {0}
            config: windows.ini
            pkg-config-path: "[]"

          - os: windows-2019
>>>>>>> d15e4952
            shell: msys2 {0}
            config: windows.ini
            pkg-config-path: "[]"

    defaults:
      run:
        shell: ${{ matrix.shell }}

    runs-on: ${{ matrix.os }}

    steps:
    - name: Update APT Cache
      if: ${{ runner.os == 'Linux'}}
      run: |
        sudo apt-get update

    - name: Install Additional Build Dependencies
      if: ${{ runner.os == 'Linux'}}
      run: |
        sudo apt-get install \
          autopoint \
          binutils-dev \
          build-essential \
          gettext \
          intltool \
          libfreetype6-dev \
          libgl1-mesa-dev \
          libiberty-dev \
          libluajit-5.1-dev \
          libopenal-dev \
          libpng-dev \
          libsdl2-dev \
          libsdl2-image-dev \
          libsdl2-mixer-dev \
          libsuitesparse-dev \
          libvorbis-dev \
<<<<<<< HEAD
          libxml2-dev \
          ninja-build \
          xvfb
=======
          libxml2-dev

    - name: Install Ninja-Build (xenial-backports)
      if: ${{ matrix.os == 'ubuntu-16.04' && runner.os == 'Linux'}}
      run: |
        sudo apt-get -t xenial-backports install \
          ninja-build

    - name: Install Ninja-Build
      if: ${{ matrix.os != 'ubuntu-16.04' && runner.os == 'Linux'}}
      run: |
        sudo apt-get install \
          ninja-build
>>>>>>> d15e4952

    - name: Install MinGW Packages
      if: ${{ runner.os == 'Windows'}}
      uses: msys2/setup-msys2@v2
      with:
        msystem: MINGW64
        update: true
        path-type: strict
        install: git tar mingw-w64-x86_64-clang mingw-w64-x86_64-freetype mingw-w64-x86_64-libvorbis mingw-w64-x86_64-libxml2 mingw-w64-x86_64-luajit mingw-w64-x86_64-mesa mingw-w64-x86_64-meson mingw-w64-x86_64-ninja mingw-w64-x86_64-openal mingw-w64-x86_64-pkg-config mingw-w64-x86_64-SDL2 mingw-w64-x86_64-SDL2_mixer mingw-w64-x86_64-suitesparse

    - name: Get Source
      uses: actions/download-artifact@v2
      with:
        name: naev-${{ github.sha }}

    - name: Extract Source
      run: |
        mkdir source
        tar -xf naev-*.tar.xz -C source --strip 1

    - name: Meson Setup
      id: setup
      run: |
        sh $MESON setup build source \
            --native-file='source/utils/build/${{ matrix.config }}' \
            --buildtype=release \
            --pkg-config-path=${{ matrix.pkg-config-path }} \
            -Db_lto=true \
            -Dauto_features=enabled \
            -Ddocs_c=disabled \
            -Ddocs_lua=disabled

    - name: Upload Setup Log
      uses: actions/upload-artifact@v2
      if: ${{ success() || steps.setup.outcome == 'failure' }}
      with:
        name: ${{ matrix.os }}-${{ github.sha }}-setup-log
        path: ${{ github.workspace }}/build/meson-logs/meson-log.txt
        if-no-files-found: ignore

    - name: Meson Compile
      id: compile
      run: |
        sh $MESON compile -C build

    - name: Upload Compile Log
      uses: actions/upload-artifact@v2
      if: ${{ success() || steps.compile.outcome == 'failure' }}
      with:
        name: ${{ matrix.os }}-${{ github.sha }}-compile-log
        path: ${{ github.workspace }}/build/meson-logs/meson-log.txt
        if-no-files-found: ignore

<<<<<<< HEAD
    - name: Meson Test
      id: tests
      run: |
        ${{ matrix.test-env }} sh $MESON test -C build --print-errorlogs

    - name: Upload test log
      uses: actions/upload-artifact@v2
      if: ${{ success() || steps.tests.outcome == 'failure' }}
      with:
        name: ${{ matrix.os }}-${{ github.sha }}-test-log
        path: ${{ github.workspace }}/build/meson-logs/testlog.txt
        if-no-files-found: ignore
=======
#    - name: Meson Test
#      id: tests
#      run: |
#        ${{ matrix.test-env }} sh $MESON test -C build --print-errorlogs
#
#    - name: Upload test log
#      uses: actions/upload-artifact@v2
#      if: ${{ success() || steps.tests.outcome == 'failure' }}
#      with:
#        name: ${{ matrix.os }}-${{ github.sha }}-test-log
#        path: ${{ github.workspace }}/build/meson-logs/testlog.txt
#        if-no-files-found: ignore
>>>>>>> d15e4952

    - name: Package
      run: |
        sh $MESON install -C build
<<<<<<< HEAD
      if: ${{ success() || steps.tests.outcome == 'failure' }}
=======
#      if: ${{ success() || steps.tests.outcome == 'failure' }}
>>>>>>> d15e4952

    - name: Upload Artifact
      uses: actions/upload-artifact@v2
#      if: ${{ success() || steps.tests.outcome == 'failure' }}
      with:
        name: naev-${{ matrix.os }}-${{ github.sha }}
        path: ${{ env.DESTDIR }}/*
        if-no-files-found: error

  "Documentation":
    runs-on: ubuntu-latest
    needs: "Package_Source"

    steps:
    - name: Update APT Cache
      run: |
        sudo apt-get update

    - name: Install Additional Build Dependencies
      run: |
        sudo apt-get install \
          lua-ldoc \
          graphviz \
          doxygen \
          ninja-build

    - name: Get Source
      uses: actions/download-artifact@v2
      with:
        name: naev-${{ github.sha }}

    - name: Extract Source
      run: |
        mkdir source
        tar -xf naev-*.tar.xz -C source --strip 1

    - name: Meson Build
      run: |
        sh $MESON setup build source \
            -Dexecutable=disabled
        sh $MESON install -C build

    - name: Install SSH Key
      uses: shimataro/ssh-key-action@v2.0.3
      with:
        key: ${{ secrets.SSH_KEY }}
        name: id_rsa # optional
        known_hosts: ${{ secrets.KNOWN_HOSTS }}
      if: ${{ github.event_name == 'push' && github.repository == 'naev/naev' }}

    - name: Upload Lua Documentation
      run: rsync -e "ssh -o 'StrictHostKeyChecking no'" -rv --delete ${{ env.DESTDIR }}/usr/local/doc/naev/lua/* travis@iandouglasscott.com:/srv/naevdoc
      if: ${{ github.event_name == 'push' && github.repository == 'naev/naev' }}

    - name: Upload Artifact
      uses: actions/upload-artifact@v2
      with:
        name: naev-docs-${{ github.sha }}
        path: ${{ env.DESTDIR }}/usr/local/doc/naev/*
        if-no-files-found: error<|MERGE_RESOLUTION|>--- conflicted
+++ resolved
@@ -60,16 +60,12 @@
             config: linux.ini
             pkg-config-path: "[]"
 
-<<<<<<< HEAD
-          - os: windows-latest
-=======
           - os: windows-2016
             shell: msys2 {0}
             config: windows.ini
             pkg-config-path: "[]"
 
           - os: windows-2019
->>>>>>> d15e4952
             shell: msys2 {0}
             config: windows.ini
             pkg-config-path: "[]"
@@ -106,11 +102,6 @@
           libsdl2-mixer-dev \
           libsuitesparse-dev \
           libvorbis-dev \
-<<<<<<< HEAD
-          libxml2-dev \
-          ninja-build \
-          xvfb
-=======
           libxml2-dev
 
     - name: Install Ninja-Build (xenial-backports)
@@ -124,7 +115,6 @@
       run: |
         sudo apt-get install \
           ninja-build
->>>>>>> d15e4952
 
     - name: Install MinGW Packages
       if: ${{ runner.os == 'Windows'}}
@@ -178,20 +168,6 @@
         path: ${{ github.workspace }}/build/meson-logs/meson-log.txt
         if-no-files-found: ignore
 
-<<<<<<< HEAD
-    - name: Meson Test
-      id: tests
-      run: |
-        ${{ matrix.test-env }} sh $MESON test -C build --print-errorlogs
-
-    - name: Upload test log
-      uses: actions/upload-artifact@v2
-      if: ${{ success() || steps.tests.outcome == 'failure' }}
-      with:
-        name: ${{ matrix.os }}-${{ github.sha }}-test-log
-        path: ${{ github.workspace }}/build/meson-logs/testlog.txt
-        if-no-files-found: ignore
-=======
 #    - name: Meson Test
 #      id: tests
 #      run: |
@@ -204,16 +180,11 @@
 #        name: ${{ matrix.os }}-${{ github.sha }}-test-log
 #        path: ${{ github.workspace }}/build/meson-logs/testlog.txt
 #        if-no-files-found: ignore
->>>>>>> d15e4952
 
     - name: Package
       run: |
         sh $MESON install -C build
-<<<<<<< HEAD
-      if: ${{ success() || steps.tests.outcome == 'failure' }}
-=======
 #      if: ${{ success() || steps.tests.outcome == 'failure' }}
->>>>>>> d15e4952
 
     - name: Upload Artifact
       uses: actions/upload-artifact@v2
