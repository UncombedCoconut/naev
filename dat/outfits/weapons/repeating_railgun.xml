<?xml version='1.0' encoding='UTF-8'?>
<outfit name="Repeating Railgun">
 <general>
  <slot>weapon</slot>
  <size>large</size>
  <license>Heavy Weapon License</license>
  <rarity>1</rarity>
<<<<<<< HEAD
  <mass>50</mass>
=======
  <mass>60</mass>
>>>>>>> d898d24e
  <price>86000</price>
  <description>While the Railgun was devastating in its effects, it wasn't quite devastating enough for Dvaered High Command. They had their engineers enhance the weapon into a heavier, faster firing variant that isn't so much a gun as it is a miniature meteor shower generator.</description>
  <gfx_store>railgun.png</gfx_store>
  <cpu>-350</cpu>
 </general>
 <specific type="bolt">
  <gfx>massL.png</gfx>
  <sound>mass</sound>
  <sound_hit>medexp0</sound_hit>
  <spfx_shield>ShiM</spfx_shield>
  <spfx_armour>ExpM</spfx_armour>
  <delay>1.4</delay>
  <speed>700</speed>
  <range>2400</range>
  <falloff>1800</falloff>
  <gfx_end>massL-end.png</gfx_end>
  <energy>65</energy>
  <heatup>60</heatup>
  <track>0.6</track>
  <swivel>22</swivel>
  <damage>
   <type>impact</type>
   <penetrate>100</penetrate>
   <physical>98</physical>
   <disable>4</disable>
  </damage>
 </specific>
</outfit><|MERGE_RESOLUTION|>--- conflicted
+++ resolved
@@ -5,11 +5,7 @@
   <size>large</size>
   <license>Heavy Weapon License</license>
   <rarity>1</rarity>
-<<<<<<< HEAD
-  <mass>50</mass>
-=======
   <mass>60</mass>
->>>>>>> d898d24e
   <price>86000</price>
   <description>While the Railgun was devastating in its effects, it wasn't quite devastating enough for Dvaered High Command. They had their engineers enhance the weapon into a heavier, faster firing variant that isn't so much a gun as it is a miniature meteor shower generator.</description>
   <gfx_store>railgun.png</gfx_store>
