<<<<<<< HEAD
/*
 * See Licensing and Copyright notice in naev.h
 */

/**
 * @file slots.c
 *
 * @brief Handles the slot properties.
 */


#include "slots.h"

#include "naev.h"

#include "nxml.h"

#include "log.h"
#include "ndata.h"
#include "array.h"


#define SP_XML_ID     "Slots" /**< XML Document tag. */
#define SP_XML_TAG    "slot" /**< SP XML node tag. */

#define SP_DATA_PATH  "dat/slots.xml" /**< Location of the sp datafile. */


/**
 * @brief Representation of a slot property.
 */
typedef struct SlotProperty_s {
   char *name;          /**< Internal name of the property. */
   char *display;       /**< Display name of the property. */
   char *description;   /**< Description of the property. */
   int required;        /**< Required slot property. */
   int exclusive;       /**< Exclusive slot property. */
} SlotProperty_t;


static SlotProperty_t *sp_array = NULL; /**< Slot property array. */


/*
 * Prototypes.
 */
static int sp_check( unsigned int spid );


/**
 * @brief Initializes the slot properties.
 */
int sp_load (void)
{
   size_t bufsize;
   char *buf;
   xmlNodePtr node, cur;
   xmlDocPtr doc;
   SlotProperty_t *sp;

   /* Load and read the data. */
   buf = ndata_read( SP_DATA_PATH, &bufsize );
   if (buf == NULL) {
      WARN(_("Unable to read data from '%s'"), SP_DATA_PATH);
      return -1;
   }

   /* Load the document. */
   doc = xmlParseMemory( buf, bufsize );
   if (doc == NULL) {
      WARN(_("Unable to parse document '%s'"), SP_DATA_PATH);
      return -1;
   }

   /* Check to see if document exists. */
   node = doc->xmlChildrenNode;
   if (!xml_isNode(node,SP_XML_ID)) {
      ERR(_("Malformed '%s' file: missing root element '%s'"), SP_DATA_PATH, SP_XML_ID);
      return -1;
   }

   /* Check to see if is populated. */
   node = node->xmlChildrenNode; /* first system node */
   if (node == NULL) {
      ERR(_("Malformed '%s' file: does not contain elements"), SP_DATA_PATH);
      return -1;
   }

   /* First pass, loads up ammunition. */
   sp_array = array_create( SlotProperty_t );
   do {
      xml_onlyNodes(node);
      if (!xml_isNode(node,SP_XML_TAG)) {
         WARN(_("'%s' has unknown node '%s'."), SP_DATA_PATH, node->name);
         continue;
      }

      sp    = &array_grow( &sp_array );
      memset( sp, 0, sizeof(SlotProperty_t) );
      xmlr_attr( node, "name", sp->name );
      cur   = node->xmlChildrenNode;
      do {
         xml_onlyNodes(cur);

         /* Load data. */
         xmlr_strd( cur, "display", sp->display );
         xmlr_strd( cur, "description", sp->description );
         if (xml_isNode( cur, "required" )) {
            sp->required = 1;
            continue;
         }
         if (xml_isNode( cur, "exclusive" )) {
            sp->exclusive = 1;
            continue;
         }

         WARN(_("Slot Property '%s' has unknown node '%s'."), cur->name);
      } while (xml_nextNode(cur));

   } while (xml_nextNode(node));

   /* Clean up. */
   xmlFreeDoc(doc);
   free(buf);

   return 0;
}


/**
 * @brief Cleans up after the slot properties.
 */
void sp_cleanup (void)
{
   int i;
   SlotProperty_t *sp;
   if (sp_array != NULL) {
      for (i=0; i<array_size(sp_array); i++) {
         sp = &sp_array[i];
         free( sp->name );
         free( sp->display );
         free( sp->description );
      }
      array_free( sp_array );
      sp_array = NULL;
   }
}


/**
 * @brief Gets the id of a slot property.
 *
 *    @pram name Name to match.
 *    @return ID of the slot property.
 */
unsigned int sp_get( const char *name )
{
   int i;
   SlotProperty_t *sp;
   if (name==NULL)
      return 0;
   for (i=0; i<array_size(sp_array); i++) {
      sp = &sp_array[i];
      if (strcmp( sp->name, name ) == 0)
         return i+1;
   }
   WARN(_("Slot property '%s' not found in array."), name);
   return 0;
}


/**
 * @brief Checks to see if in bound of array.
 */
static int sp_check( unsigned int spid )
{
   if ((spid==0) || (spid > (unsigned int)array_size(sp_array)))
      return 1;
   return 0;
}


/**
 * @brief Gets the display name of a slot property.
 */
const char *sp_display( unsigned int spid )
{
   if (sp_check(spid))
      return NULL;
   return sp_array[ spid-1 ].display;
}


/**
 * @brief Gets the description of a slot property.
 */
const char *sp_description( unsigned int spid )
{
   if (sp_check(spid))
      return NULL;
   return sp_array[ spid-1 ].description;
}


/**
 * @brief Gets whether or not a slot property is required.
 */
int sp_required( unsigned int spid )
{
   if (sp_check(spid))
      return 0;
   return sp_array[ spid-1 ].required;
}


/**
 * @brief Gets whether or not a slot property is exclusive.
 */
int sp_exclusive( unsigned int spid )
{
   if (sp_check(spid))
      return 0;
   return sp_array[ spid-1 ].exclusive;
}



=======
/*
 * See Licensing and Copyright notice in naev.h
 */

/**
 * @file slots.c
 *
 * @brief Handles the slot properties.
 */


#include "slots.h"

#include "naev.h"

#include "nxml.h"

#include "log.h"
#include "ndata.h"
#include "array.h"


#define SP_XML_ID     "Slots" /**< XML Document tag. */
#define SP_XML_TAG    "slot" /**< SP XML node tag. */

#define SP_DATA       "dat/slots.xml" /**< Location of the sp datafile. */


/**
 * @brief Representation of a slot property.
 */
typedef struct SlotProperty_s {
   char *name;          /**< Internal name of the property. */
   char *display;       /**< Display name of the property. */
   char *description;   /**< Description of the property. */
   int required;        /**< Required slot property. */
   int exclusive;       /**< Exclusive slot property. */
} SlotProperty_t;


static SlotProperty_t *sp_array = NULL; /**< Slot property array. */


/*
 * Prototypes.
 */
static int sp_check( unsigned int spid );


/**
 * @brief Initializes the slot properties.
 */
int sp_load (void)
{
   uint32_t bufsize;
   char *buf;
   xmlNodePtr node, cur;
   xmlDocPtr doc;
   SlotProperty_t *sp;

   /* Load and read the data. */
   buf = ndata_read( SP_DATA, &bufsize );
   doc = xmlParseMemory( buf, bufsize );

   /* Check to see if document exists. */
   node = doc->xmlChildrenNode;
   if (!xml_isNode(node,SP_XML_ID)) {
      ERR("Malformed '"SP_DATA"' file: missing root element '"SP_XML_ID"'");
      return -1;
   }

   /* Check to see if is populated. */
   node = node->xmlChildrenNode; /* first system node */
   if (node == NULL) {
      ERR("Malformed '"SP_DATA"' file: does not contain elements");
      return -1;
   }

   /* First pass, loads up ammunition. */
   sp_array = array_create( SlotProperty_t );
   do {
      xml_onlyNodes(node);
      if (!xml_isNode(node,SP_XML_TAG)) {
         WARN("'"SP_DATA"' has unknown node '%s'.", node->name);
         continue;
      }

      sp    = &array_grow( &sp_array );
      memset( sp, 0, sizeof(SlotProperty_t) );
      xmlr_attr( node, "name", sp->name );
      cur   = node->xmlChildrenNode;
      do {
         xml_onlyNodes(cur);

         /* Load data. */
         xmlr_strd( cur, "display", sp->display );
         xmlr_strd( cur, "description", sp->description );
         if (xml_isNode( cur, "required" )) {
            sp->required = 1;
            continue;
         }
         if (xml_isNode( cur, "exclusive" )) {
            sp->exclusive = 1;
            continue;
         }

         WARN("Slot Property '%s' has unknown node '%s'.", cur->name);
      } while (xml_nextNode(cur));

   } while (xml_nextNode(node));

   /* Clean up. */
   xmlFreeDoc(doc);
   free(buf);

   return 0;
}


/**
 * @brief Cleans up after the slot properties.
 */
void sp_cleanup (void)
{
   int i;
   SlotProperty_t *sp;
   for (i=0; i<array_size(sp_array); i++) {
      sp = &sp_array[i];
      free( sp->name );
      free( sp->display );
      free( sp->description );
   }
   array_free( sp_array );
   sp_array = NULL;
}


/**
 * @brief Gets the id of a slot property.
 *
 *    @pram name Name to match.
 *    @return ID of the slot property.
 */
unsigned int sp_get( const char *name )
{
   int i;
   SlotProperty_t *sp;
   if (name==NULL)
      return 0;
   for (i=0; i<array_size(sp_array); i++) {
      sp = &sp_array[i];
      if (strcmp( sp->name, name ) == 0)
         return i+1;
   }
   WARN("Slot property '%s' not found in array.", name);
   return 0;
}


/**
 * @brief Checks to see if in bound of array.
 */
static int sp_check( unsigned int spid )
{
   if ((spid==0) || (spid > (unsigned int)array_size(sp_array)))
      return 1;
   return 0;
}


/**
 * @brief Gets the display name of a slot property.
 */
const char *sp_display( unsigned int spid )
{
   if (sp_check(spid))
      return NULL;
   return sp_array[ spid-1 ].display;
}


/**
 * @brief Gets the internal name of a slot property.
 */
const char *sp_name( unsigned int spid )
{
   if (sp_check(spid))
      return NULL;
   return sp_array[ spid-1 ].name;
}


/**
 * @brief Gets the description of a slot property.
 */
const char *sp_description( unsigned int spid )
{
   if (sp_check(spid))
      return NULL;
   return sp_array[ spid-1 ].description;
}


/**
 * @brief Gets whether or not a slot property is required.
 */
int sp_required( unsigned int spid )
{
   if (sp_check(spid))
      return 0;
   return sp_array[ spid-1 ].required;
}


/**
 * @brief Gets whether or not a slot property is exclusive.
 */
int sp_exclusive( unsigned int spid )
{
   if (sp_check(spid))
      return 0;
   return sp_array[ spid-1 ].exclusive;
}




>>>>>>> 0edb8b61
<|MERGE_RESOLUTION|>--- conflicted
+++ resolved
@@ -1,4 +1,3 @@
-<<<<<<< HEAD
 /*
  * See Licensing and Copyright notice in naev.h
  */
@@ -193,6 +192,17 @@
 
 
 /**
+ * @brief Gets the internal name of a slot property.
+ */
+const char *sp_name( unsigned int spid )
+{
+   if (sp_check(spid))
+      return NULL;
+   return sp_array[ spid-1 ].name;
+}
+
+
+/**
  * @brief Gets the description of a slot property.
  */
 const char *sp_description( unsigned int spid )
@@ -222,236 +232,4 @@
    if (sp_check(spid))
       return 0;
    return sp_array[ spid-1 ].exclusive;
-}
-
-
-
-=======
-/*
- * See Licensing and Copyright notice in naev.h
- */
-
-/**
- * @file slots.c
- *
- * @brief Handles the slot properties.
- */
-
-
-#include "slots.h"
-
-#include "naev.h"
-
-#include "nxml.h"
-
-#include "log.h"
-#include "ndata.h"
-#include "array.h"
-
-
-#define SP_XML_ID     "Slots" /**< XML Document tag. */
-#define SP_XML_TAG    "slot" /**< SP XML node tag. */
-
-#define SP_DATA       "dat/slots.xml" /**< Location of the sp datafile. */
-
-
-/**
- * @brief Representation of a slot property.
- */
-typedef struct SlotProperty_s {
-   char *name;          /**< Internal name of the property. */
-   char *display;       /**< Display name of the property. */
-   char *description;   /**< Description of the property. */
-   int required;        /**< Required slot property. */
-   int exclusive;       /**< Exclusive slot property. */
-} SlotProperty_t;
-
-
-static SlotProperty_t *sp_array = NULL; /**< Slot property array. */
-
-
-/*
- * Prototypes.
- */
-static int sp_check( unsigned int spid );
-
-
-/**
- * @brief Initializes the slot properties.
- */
-int sp_load (void)
-{
-   uint32_t bufsize;
-   char *buf;
-   xmlNodePtr node, cur;
-   xmlDocPtr doc;
-   SlotProperty_t *sp;
-
-   /* Load and read the data. */
-   buf = ndata_read( SP_DATA, &bufsize );
-   doc = xmlParseMemory( buf, bufsize );
-
-   /* Check to see if document exists. */
-   node = doc->xmlChildrenNode;
-   if (!xml_isNode(node,SP_XML_ID)) {
-      ERR("Malformed '"SP_DATA"' file: missing root element '"SP_XML_ID"'");
-      return -1;
-   }
-
-   /* Check to see if is populated. */
-   node = node->xmlChildrenNode; /* first system node */
-   if (node == NULL) {
-      ERR("Malformed '"SP_DATA"' file: does not contain elements");
-      return -1;
-   }
-
-   /* First pass, loads up ammunition. */
-   sp_array = array_create( SlotProperty_t );
-   do {
-      xml_onlyNodes(node);
-      if (!xml_isNode(node,SP_XML_TAG)) {
-         WARN("'"SP_DATA"' has unknown node '%s'.", node->name);
-         continue;
-      }
-
-      sp    = &array_grow( &sp_array );
-      memset( sp, 0, sizeof(SlotProperty_t) );
-      xmlr_attr( node, "name", sp->name );
-      cur   = node->xmlChildrenNode;
-      do {
-         xml_onlyNodes(cur);
-
-         /* Load data. */
-         xmlr_strd( cur, "display", sp->display );
-         xmlr_strd( cur, "description", sp->description );
-         if (xml_isNode( cur, "required" )) {
-            sp->required = 1;
-            continue;
-         }
-         if (xml_isNode( cur, "exclusive" )) {
-            sp->exclusive = 1;
-            continue;
-         }
-
-         WARN("Slot Property '%s' has unknown node '%s'.", cur->name);
-      } while (xml_nextNode(cur));
-
-   } while (xml_nextNode(node));
-
-   /* Clean up. */
-   xmlFreeDoc(doc);
-   free(buf);
-
-   return 0;
-}
-
-
-/**
- * @brief Cleans up after the slot properties.
- */
-void sp_cleanup (void)
-{
-   int i;
-   SlotProperty_t *sp;
-   for (i=0; i<array_size(sp_array); i++) {
-      sp = &sp_array[i];
-      free( sp->name );
-      free( sp->display );
-      free( sp->description );
-   }
-   array_free( sp_array );
-   sp_array = NULL;
-}
-
-
-/**
- * @brief Gets the id of a slot property.
- *
- *    @pram name Name to match.
- *    @return ID of the slot property.
- */
-unsigned int sp_get( const char *name )
-{
-   int i;
-   SlotProperty_t *sp;
-   if (name==NULL)
-      return 0;
-   for (i=0; i<array_size(sp_array); i++) {
-      sp = &sp_array[i];
-      if (strcmp( sp->name, name ) == 0)
-         return i+1;
-   }
-   WARN("Slot property '%s' not found in array.", name);
-   return 0;
-}
-
-
-/**
- * @brief Checks to see if in bound of array.
- */
-static int sp_check( unsigned int spid )
-{
-   if ((spid==0) || (spid > (unsigned int)array_size(sp_array)))
-      return 1;
-   return 0;
-}
-
-
-/**
- * @brief Gets the display name of a slot property.
- */
-const char *sp_display( unsigned int spid )
-{
-   if (sp_check(spid))
-      return NULL;
-   return sp_array[ spid-1 ].display;
-}
-
-
-/**
- * @brief Gets the internal name of a slot property.
- */
-const char *sp_name( unsigned int spid )
-{
-   if (sp_check(spid))
-      return NULL;
-   return sp_array[ spid-1 ].name;
-}
-
-
-/**
- * @brief Gets the description of a slot property.
- */
-const char *sp_description( unsigned int spid )
-{
-   if (sp_check(spid))
-      return NULL;
-   return sp_array[ spid-1 ].description;
-}
-
-
-/**
- * @brief Gets whether or not a slot property is required.
- */
-int sp_required( unsigned int spid )
-{
-   if (sp_check(spid))
-      return 0;
-   return sp_array[ spid-1 ].required;
-}
-
-
-/**
- * @brief Gets whether or not a slot property is exclusive.
- */
-int sp_exclusive( unsigned int spid )
-{
-   if (sp_check(spid))
-      return 0;
-   return sp_array[ spid-1 ].exclusive;
-}
-
-
-
-
->>>>>>> 0edb8b61
+}