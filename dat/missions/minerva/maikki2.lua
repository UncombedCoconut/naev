--[[
<?xml version='1.0' encoding='utf8'?>
<mission name="Maikki's Father 2">
 <flags>
  <unique />
 </flags>
 <avail>
  <priority>4</priority>
  <chance>100</chance>
  <location>Bar</location>
  <planet>Minerva Station</planet>
  <done>Maikki's Father 1</done>
 </avail>
 <notes>
  <campaign>Minerva</campaign>
 </notes>
</mission>
--]]

--[[
-- Maikki (Maisie McPherson) asks you to find her father, the famous pilot Kex
-- McPherson. She heard rumours he was still alive and at Minerva station.
-- Player found out that Za'lek doing stuff with the ship cargo.
--
-- 1. Told to try to find who could have been involved and given three places to look at.
-- Hint 1: Jorla in Regas (University)
-- Hint 2: Cantina Station in Qulam (Trade Hub)
-- Hint 3: Jurai in Hideyoshi's Star (University)
-- 2. After talking to all three, the player is told to go to Naga in Damien (Underwater University)
-- 3. Mentions eccentric colleague at Westhaven
-- 4. Eccentric colleague makes the player mine some stupid stuff for him.
-- 5. Tells you he saved him and sent him off to "Minerva Station".
-- 6. Go back and report to Maikki confirming her info.
--
-- Eccentric Scientist in "Westhaven" (slightly senile with dementia).
--]]
local minerva = require "minerva"
local portrait = require 'portrait'
local vn = require 'vn'
local love_shaders = require 'love_shaders'
require 'numstring'

logidstr = minerva.log.maikki.idstr

hint1_name = _("Prof. Sato") -- Computer Science / Mathematics
hint1_description = _("You see a person in a fancy lab coat. It seems like they are enjoying their time off.")
hint1_portrait = "zalek1.png"
hint1_image = "zalek1.png"
hint1_colour = nil

hint2_name = _("Prof. Stova") -- Material Science
hint2_description = _("You see a person in a fancy lab coat. It seems like they are enjoying their time off.")
hint2_portrait = "zalek2.png"
hint2_image = "zalek2.png"
hint2_colour = nil

hint3_name = _("Prof. Hsu") -- Philosophy
hint3_description = _("You see a person in a fancy lab coat. It seems like they are enjoying their time off.")
hint3_portrait = "zalek3.png"
hint3_image = "zalek3.png"
hint3_colour = nil

hint4_name = _("Dr. Cayne") -- Dr. Shrimp
hint4_description = _("You see a young fellow intently reading a book. There seems to be a shrimp in a floating aquarium bowl floating around him.")
hint4_portrait = "drshrimp.png"
hint4_image = "drshrimp.png"
hint4_colour = nil

strangelove = minerva.strangelove
ecc_barname = _("Hologram Projector")
ecc_portrait = strangelove.portrait
ecc_description = _("A terminal with which you can check your current token balance and buy items with tokens.")

misn_title = _("Finding Maikki's Father")
misn_reward = _("???")
misn_desc = _("Maikki wants you to help her find out what happened to her father.")

hintpnt = {
   "Jorla",
   "Cantina Station",
   "Jurai",
   "Naga",
}
hintsys = {}
for k,v in ipairs(hintpnt) do
   hintsys[k] = planet.get(v):system():nameRaw()
end
eccpnt = "Strangelove Lab"
eccdiff = "strangelove"
eccsys = "Westhaven"
eccpos = vec2.new( 7500, -6000 ) -- Should coincide with "Strangelove Lab"

-- Mission states:
--  nil: mission not yet accepted
--    0: Going to the three hints
--    1: Go to fourth hint
--    2: Go to westhaven
--    3: Found base
--    4: Destroy drones
--    5: Got the artifacts
--    6: Going back to Minerva Station
misn_state = nil


function create ()
   if not misn.claim( system.get(eccsys) ) then
      misn.finish( false )
   end
   misn.setNPC( minerva.maikki.name, minerva.maikki.portrait )
   misn.setDesc( minerva.maikki.description )
   misn.setReward( misn_reward )
   misn.setTitle( misn_title )
end


function accept ()
   approach_maikki()

   -- If not accepted, misn_state will still be nil
   if misn_state==nil then
      misn.finish(false)
      return
   end

   -- Set up mission stuff
   markerhint1 = misn.markerAdd( system.get(hintsys[1]), "low")
   markerhint2 = misn.markerAdd( system.get(hintsys[2]), "low")
   markerhint3 = misn.markerAdd( system.get(hintsys[3]), "low")
   hintosd()
   hook.land("generate_npc")
   hook.load("generate_npc")
   hook.enter("enter")

   -- Re-add Maikki if accepted
   generate_npc()
end


function hintosd ()
   local osd = {
      _("Investigate the Za'lek"),
   }
   local function addhint( id )
      table.insert( osd, string.format(_("\tGo to %s in %s"), _(hintpnt[id]), _(hintsys[id])) )
   end

   if misn_state==0 then
      if not visitedhint1 then
         addhint(1)
      end
      if not visitedhint2 then
         addhint(2)
      end
      if not visitedhint3 then
         addhint(3)
      end
   elseif misn_state==1 then
      addhint(4)
   else
      return
   end

   misn.osdCreate( misn_title, osd )
end



function approach_maikki ()
   vn.clear()
   vn.scene()
   local maikki = vn.newCharacter( minerva.vn_maikki() )
   local function seekoutmsg ()
      maikki(string.format(_([["The three Za'lek researchers you should seek out are:
%s in the %s system,
%s in the %s system,
and %s in the %s system."]]),
         hint1_name, _(hintsys[1]),
         hint2_name, _(hintsys[2]),
         hint3_name, _(hintsys[3])
      ))
   end
   vn.transition("hexagon")

   vn.na(_("You approach Maikki who seems to have a fierce determination in her look."))
   if misn_state==nil then
      maikki(_([[She looks encouraged by your findings in the nebula.
"From what you told me, I think I have a good idea for our next lead. Would you be interested in helping again?"]]))
      vn.menu( {
         { _("Help Maikki again"), "accept" },
         { _("Decline to help"), "decline" },
      } )
      vn.label( "decline" )
      vn.na(_("You feel it is best to leave her alone for now and disappear into the crowds leaving her once again alone to her worries."))
      vn.done()

      vn.label( "accept" )
      vn.func( function ()
         misn.accept()
         misn.setDesc( misn_desc )
         misn_state = 0
         shiplog.appendLog( logidstr, _("You agreed to continue helping Maikki find her father. She told you to try to find hints from three Za'lek researchers.") )
      end )
      maikki(_([["I think we should be able to find out what happened to my father's ship in the nebula. It seems like someone is very interested on stuff that is being found in the nebula and is behind the scavengers you met. Whoever is behind them could also be related to whatever happened to the ship in the first place."]]))
      maikki(_([["I ran a check on Za'lek researchers that would likely be interested in stuff taken from the nebula and there seems to be less than I imagined. I was able to get a list of three researchers. I'll give you the details on them and you should pay them a visit to see if they know anything."]]))
      maikki(_([[She leans in close to you and looks into your eyes with fierce determination.
"You will do whatever it takes to find him right?"]]))
      vn.menu( {
         { _([["Yes!"]]), "doall" },
         { _([["Maybe..."]]), "dosome" },
         { _([["No"]]), "donone" },
      } )
      vn.label("doall")
      vn.func( function ()
         minerva.maikki_mood_mod( 1 )
      end )
      maikki(_([["You know the Za'lek can be very stubborn at times and may need some convincing."
She winks at you.]]))
      vn.jump("introcont")

      vn.label("dosome")
      maikki(_([["i thought that after your experience in the nebula you would understand how dangerous this can get."]]))
      vn.jump("introcont")

      vn.label("donone")
      vn.func( function ()
         minerva.maikki_mood_mod( -1 )
      end )
      maikki(_([[She glares at you.
"I hope you're joking. This is very important to me and I hope you don't lose this lead..."]]))
      vn.jump("introcont")

      vn.label("introcont")
      seekoutmsg()
      maikki(_([["Apparently the three researchers used to work together in some project about the nebula origins, but never really made anything public. I totally think that they must know something about this, the disappearance of my father was big news!"]]))
      maikki(_([[She looks at you expectantly.
"I will stay here and search for him more. Please pay those creepy Za'lek researchers a visit and see if you can find out what happened to my father!"]]))
   end

   local opts = {
      {_("Ask about the researchers"), "researchers"},
      {_("Ask about her father (Kex)"), "father"},
      {_("Leave"), "leave"},
   }
   -- TODO more options as more researchers are found
   if misn_state==6 then
      table.insert( opts, 1, {_("Tell her want you found"), "news"} )
   end
   vn.label( "menu" )
   vn.menu( opts )

   vn.label( "researchers" )
   maikki(_([["The researchers I told you about were involved in some sort of project trying to find out the origins of the incident by analyzing artifacts taken from the nebula. Most of it is classified so I wasn't able to get much information."]]))
   maikki(_([["Apparently the project was disbanded for some reason or other, and some members went missing. However, I was able to track down a few of them, but it wasn't too easy. They have some weird system called tenure that nobody understands and makes them move constantly from research laboratory to research laboratory. So droll!"]]))
   seekoutmsg()
   maikki(_([["I don't think it will be easy for you to get information from the Za'lek, they never give a straight answer and it's all "that is illogical" and "ma'am that beaker of acid is not a toy". So boring!"
She frowns and shakes her head to the sides.]]))
   -- TODO messages regarding each of the researchers
   vn.jump( "menu_msg" )

   vn.label( "father" )
   maikki(_([["I don't remember much about my father, most of what I know about him is stories from my late mother and stories told by pilots who knew him."]]))
   maikki(_([[Her eyes light up.
"Did you know that while scavenging near the incident, an asteroid hit his thrusters making them point the wrong way and he had to fly through five systems backwards through the nebula while chased by pirates? Sounds crazy!"]]))
   maikki(_([["He was also said to be the first pilot to chart the entire systems in the Nebula after the incident. Not even getting his leg crushed while recovering parts of the last emperor's flagship stopped him from going back and back to the nebula."]]))
   maikki(_([[Her eyes darken a little and her voice softens.
"His obsession with finding the truth did mean he was away from home most of the time and my mother was probably very lonely. She told me he never came to any of my birthdays..."]]))
   maikki(_([[Her eyes light up again.
"However, those were exceptional times. Most of the universe and our history as humans was lost! I would like to love to be able to meet him again and be able to ask all sorts of things."]]))
   maikki(_([["After you finding his ship in the nebula we have to get to the bottom of what happened! There is no way this was an accident, and I'm sure the Za'lek are involved in this. Since you didn't find a body, he has to be alive! We have to find out what happened and set things right!"
Her eyes sparkle with determination.]]))
   vn.jump( "menu_msg" )

   vn.label("news")
   vn.na(_("You tell her your plight with the Za'lek researchers and Dr. Strangelove in particular, including the good news that Kex should be at Minerva Station, taken custody by some thugs."))
   maikki(_([["The Za'leks were assholes as expected, but I'm glad you found out what I thought: that he's somewhere here being held captive or something... This is still all very weird though."]]))
   maikki(_([["I'm a bit worried about that Dr. Strangelove, what exactly did he mean? Is he even a real doctor? We still even don't know happened in the nebula nor what they want with my father. Instead of answering questions we keep on finding new questions. I suppose that is progress?..."]]))
   maikki(_([["Anyway, if we can believe Dr. Strangelove, my father is alive and somewhere here! I don't think we have any reason to doubt him, Za'leks don't tend to lie, they only bend the truth. All we have to do is find my father now and everything should fall in place."]]))
   maikki(_([[She is visibly exciting.
"It is all coming together! I will finally be able to meet him again! This is so great! I don't know what to tell him first. Do you think he'll recognize me?"]]))
   maikki(_([["I don't have a lead at the moment, but it can't be far. Keep your eyes open and if you find anything look suspicious, please get in touch with me! I'll also be keeping my eyes open."]]))
   maikki(_([["Oh, I almost forgot. I got lucky with a Pachinko machine and won a lot of Minerva Tokens and a lifetime supply of parfaits! Since I don't need the tokens to buy anything anymore, here, you can take them."]]))
   vn.func( function ()
      -- no reward, yet...
      vn.sfxVictory()
      mission_finish = true
      minerva.tokens_pay( 500 ) -- roughly 1M if you consider winning rates
      shiplog.appendLog( logidstr, _("You reported to Maikki what Dr. Strangelove told you about her father. She doesn't have any leads at the moment, but it does seem like he is at Minerva Station." ) )
   end )
   vn.na(_("You recieve #p500 Minerva Tokens#0."))
   maikki(_([["I'll be around here if you find anything."]]))
   vn.na(_("You take your leave. Without any leads, it might prove hard to find where Kex is. You wonder what your next steps should be..."))
   vn.done("hexagon")

   vn.label( "menu_msg" )
   maikki(_([["Is there anything you would like to know about?"]]))
   vn.jump( "menu" )

   vn.label( "leave" )
   vn.na(_("You take your leave to continue the search for her father."))
   vn.done("hexagon")
   vn.run()

   -- Can't run it in the VN or it causes an error
   if mission_finish then
      misn.finish(true)
   end
end


function generate_npc ()
   if planet.cur() == planet.get("Minerva Station") then
      npc_maikki = misn.npcAdd( "approach_maikki", minerva.maikki.name, minerva.maikki.portrait, minerva.maikki.description )

   elseif planet.cur() == planet.get( hintpnt[1] ) then
      npc_hint1 = misn.npcAdd( "approach_hint1", hint1_name, hint1_portrait, hint1_description )

   elseif planet.cur() == planet.get( hintpnt[2] ) then
      npc_hint2 = misn.npcAdd( "approach_hint2", hint2_name, hint2_portrait, hint2_description )

   elseif planet.cur() == planet.get( hintpnt[3] ) then
      npc_hint3 = misn.npcAdd( "approach_hint3", hint3_name, hint3_portrait, hint3_description )

   elseif misn_state >= 1 and  planet.cur() == planet.get( hintpnt[4] ) then
      npc_hint4 = misn.npcAdd( "approach_hint4", hint4_name, hint4_portrait, hint4_description )

   elseif diff.isApplied(eccdiff) and planet.cur() == planet.get(eccpnt) and misn_state < 6 then
      npc_ecc = misn.npcAdd( "approach_eccentric", ecc_barname, ecc_portrait, ecc_description )
      music.load("landing_sinister")
      music.play()
   end
end


function visitedhints ()
   local visits = 0
   if visitedhint1 then
      visits = visits + 1
   end
   if visitedhint2 then
      visits = visits + 1
   end
   if visitedhint3 then
      visits = visits + 1
   end
   return visits
end


function visited ()
   if misn_state==0 and visitedhints()==3 then
      misn_state = 1
      markerhint4 = misn.markerAdd( system.get(hintsys[4]), "low" )
      shiplog.appendLog( logidstr, _("You met the three researchers that Maikki told you about and found out a lead about another researcher.") )
   end
   hintosd()
end


function lasthint( prof )
   if visitedhints() > 2 then
      vn.sfxBingo()
      prof(string.format(_([["Oh, I suddenly remembered. There was also a post doctoral research working on the project by the name of Cayne. I think he was last working at %s in the %s system."]]), _(hintpnt[4]), _(hintsys[4])))
      -- The mission state will be updated afterwards
   end
end


function approach_hint1 ()
   if not visitedhint1 then
      visitedhint1 = true
      misn.markerRm( markerhint1 )
      visited()
   end

   vn.clear()
   vn.scene()
   local prof = vn.newCharacter( hint1_name, { image=hint1_image, color=hint1_colour } )
   vn.transition()

   vn.na(_("You approach the professor."))
   prof(_([["Hello, how can I help you?"]]))
   vn.me(_("You inquire to about whether or not they are interested in artifacts from the nebula."))
   prof(_([["Very interesting, but I stopped working on that line of research several cycles ago. It was really a mess of a project. The project leader was pushing us very hard due to the other competition."]]))
   prof(_([["In the end, some papers results were falsified and the project leader was barred from doing research. That was too much for them and they took their own life. How illogical!"]]))
   prof(_([["If you are interested in the nebula research, you should go visit the museum of nebula artifacts. Although due to administrative changes, I don't think it'll open again for a few cycles."]]))
   prof(_([["Oh, you might have good luck talking to other members of the project. However, most of us have moved on from that traumatic experience and are now researching new topics."]]))
   prof(_([["Did I mention I have started working with infinitely meta-recursive hyper-tables? They are a fascinating type of data structure based on self-referencing Grassman manifold quasi-projections. They even implicitly handle non-convex elliptic reflections without any meta-heuristics!"
They are getting excited.]]))
   prof(_([["Although my grant has been rejected five times, the damn review board is still pushing the obsolete Riemann algebroid universal approximator theory and won't listen to anything else, they are definitely the future! I think they may even have a practical application!"
Their excitement grows.]]))
   vn.na(_("They don't seem like they will stop talking anytime soon... You take your leave as they start rambling in a trance-like state."))
   lasthint( prof )

   vn.run()
end


function approach_hint2 ()
   if not visitedhint2 then
      visitedhint2 = true
      misn.markerRm( markerhint2 )
      visited()
   end

   vn.clear()
   vn.scene()
   local prof = vn.newCharacter( hint2_name, { image=hint2_image, color=hint2_colour } )
   vn.transition()

   vn.na(_("You approach the professor."))
   prof(_([["What can I do for you?"]]))
   vn.me(_("You inquire to about whether or not they are interested in artifacts from the nebula."))
   prof(_([[They rubs their temples.
"Ah, the nebula artifacts... Not very good experiences with those, no, not really interested in them anymore."]]))
   prof(_([["I was part of a really ambitious project to try to track down the origin of the incident, which just end up being a bureaucratic nightmare."]]))
   prof(_([["You see, the bigger the research project, the more the project leader and co-leaders want to have meetings and goals and work packages."
They shudder when they says the word "work packages".]]))
   prof(_([["At the end, we were just chaining meetings and answering e-mails and not getting anything done. We ended up handing in a 5 page report written by an internal for the mid-project evaluation and almost lost all the funding. The project leader panicked and it all went to hell from there."]]))
   prof(_([["All nebula research is doomed to end that way. I haven't seen a project succeed yet despite all the proposal calls attempting to address the issue."]]))
   vn.na(_("You inquire about other project members."))
   prof(_([["The only logical step after that traumatic experience is to get as far away as possible fro nebula research. As far as I know all the project members moved to new topics, although none as exciting as mine."]]))
   prof(_([["Have you heard of graphene infused hydro nano lattices? By taking sheets of graphene and creating strong lateral strain under the effect of strong Coriolis electro-magnetic induction fields, it is possible to obtain a behaviour similar to turbulent hydrofoils. And what's even better is that they naturally form octahedral quasi-lattices that allow absorbing most low-spectrum frequencies!"]]))
   prof(_([["They could change material science as we know it! Image being able to create materials with almost any property you can desire! We do still have to solve the problem of the subatomic crystallite implosion, but once I finish recovering the notes from the crater left at my last laboratory, I should be able to solve it in no time. By the way, since the accident with my last assistant, I'm looking for a new one. Would you be interested?"]]))
   vn.na(_("You get away as fast as you can from them as they keep on rambling."))
   lasthint( prof )

   vn.run()
end


function approach_hint3 ()
   if not visitedhint3 then
      visitedhint3 = true
      misn.markerRm( markerhint3 )
      visited()
   end

   vn.clear()
   vn.scene()
   local prof = vn.newCharacter( hint3_name, { image=hint3_image, color=hint3_colour } )
   vn.transition()

   vn.na(_("You approach the professor."))
   prof(_([["Hello."]]))
   vn.me(_("You inquire to about whether or not they are interested in artifacts from the nebula."))
   prof(_([["Ah, such fond memories. I have never been interested in the artifacts from the nebula themselves, but I was part of a large project dealing with them on the philosophical and ethical committee."]]))
   prof(_([["Recently, due to the illogical imbalance between science and humanities, all large Za'lek projects are require to have at least a 10% of humanities members. This has given me lots of opportunities to work on many interesting projects."]]))
   prof(_([["Oh yes, on the nebula artifacts. I remember having fun conversations with our colleagues about whether or not the artifacts from the nebula actually do exist or not given that we are using imperfect sensorial organs to see, touch, and feel them. You see, given that we only perceive reality through our imperfect organs, can we actually know whether or not there is an absolute objective reality?"]]))
   prof(_([["It is a very fascinating topic. Since there is no way to prove the existence of an absolute reality, from a practical point of view, there are infinite relative realities, where everyone has their own. Everything else is an illusion derived from us projecting our understanding and reality onto the reality of others, deforming them to a way we can interpret them with our perfect minds."]]))
   vn.na(_("You inquire about the other members of the project."))
   prof(_([["Other members? I recall a few, but they liked me so much, they promoted me and gave me a windowless room in the basement. What an honour. Anyway, back to what I was saying."]]))
   prof(_([["We must also further question not only our sensorial organs, and the existence of nebula artifacts, but our own existence. We apparently are able to think and some would argue that by this, the only thing we can prove, given imperfect sensorial data, is our own existence. However, I argue that this too is an illusion, and that our existence itself is something we can't define."]]))
   prof(_([["Every instant, what we perceive as ourselves is ceasing to exist and a new existence, which while very close to the "ourselves" from the previous instance, is, arguably, a completely new existence. This fluidity makes it, not only impossible to perceive nor understand our self as it is, but also makes it impossible to draw a line between different individuals..."]]))
   vn.na(_("You thank them and run away while they keeps on talking to themself."))
   lasthint( prof )

   vn.run()
end


function approach_hint4 ()
   local name
   if met_drshrimp then
      name = _("Dr. Shrimp")
   else
      name = hint4_name
   end

   vn.clear()
   vn.scene()
   local drshrimp = vn.newCharacter( name, { image=hint4_image, color=hint4_colour } )
   local shrimp = vn.newCharacter( _("Floating Shrimp"), { color={0.4, 0.6, 1.0} } )
   vn.transition()

   vn.na(_("You approach the young man who has POST-DOCTORAL RESEARCHER written on his lab coat. He seems to be really into a book titled 'SHRIMP: Anatomical studies of the Neo-neo-neocaridina species'."))
   drshrimp(_([["..."]]))
   vn.na(_("You wait to see if they notice your presence. While the young man reading the book hasn't, it does seem like the strange shrimp-like creature floating in an aquarium near them has. You feel like it's staring into your soul."))
   shrimp(_([[After what seems to be an eternity of a staring contest between you and the shrimp, you hear a loud beep and the shrimp's speaker begins to make a noise.
"PERSON. PERSON."]]))
   drshrimp(_([[The young man grumbles.
"I told you I already submitted my temporal research proposal clarification application yesterday."]]))
   if not met_drshrimp then
      drshrimp(_([[The young man suddenly breaks out of his reading stupor and looks at you as if you had appeared out of thin air.
"Wait, what? Who are you?"]]))
      shrimp(_([["PERSON. PERSON. PERSON."]]))
      drshrimp(_([["C'mon Calliope, I already know that. Here, have a pellet."]]))
      shrimp:rename("Calliope")
      shrimp(_([[A pellet of shrimp food releases into the floating aquarium. The shrimp wastes no time in getting scarfing it down.
   "HAPPY. GOOD."]]))
      drshrimp(_([["What do you want?"]]))
      vn.na(_("You explain to him that you are looking for information related to nebula artifacts."))
      drshrimp(_([["Ah, that hellish project. Was doomed from the start you know. The full-time professors and researchers let their egos get to their heads and it derails spectacularly. I'm glad it ended as it did, or I would be still stuck in that purgatory."]]))
      drshrimp(_([["I don't think most of the people remember me, but I was the one stuck doing most of the work. If you can call it that."]]))
      drshrimp:rename(_("Dr. Shrimp"))
      drshrimp(_([["My name is Cayne, but you can call me Dr. Shrimp. What would you like to know?"]]))
      vn.func( function () met_drshrimp = true end )
   else
      drshrimp(_([[The young man suddenly breaks out of his reading stupor and looks at you as if you had appeared out of thin air.
"Ah, it is you again. Is there anything else you would want to know about?"]]))
   end

   vn.label("menu")
   vn.menu( function ()
      local opts = {
         {_([["Dr. Shrimp?"]]), "drshrimp" },
         {_("Ask about nebula artifacts"), "artifacts" },
         {_("Ask about other members."), "members" },
         {_("Leave"), "leave" },
      }
      if asked_drshrimp then
         table.insert( opts, 1, {_("Ask about Calliope"), "calliope"} )
      end
      if asked_strangelove then
         table.insert( opts, 1, {_("Ask about Dr. Strangelove"), "strangelove"} )
      elseif asked_members and asked_artifacts then
         table.insert( opts, 1, {_("Anything else?..."), "strangelove"} )
      end
      return opts end )

   vn.label("drshrimp")
   drshrimp(string.format(_([["After the nebula project, like most other researchers on the team, I got the hell away from nebula research. One day while visiting %s I found about fresh-water shrimp breeding and became enthralled. One thing led to another, and now I'm doing shrimp research."]]), _(hintpnt[4])))
   drshrimp(_([["You see, these shrimps are fascinating creatures. They have a really fast reproduction cycle, and reproduce in large numbers, allowing for simple genetic manipulation. While most are bred for colors and physical traits, some have also been trained for mental traits. Calliope here is an example of an extremely mentally capable shrimp."
He taps the tank of the floating shrimp next to him.]]))
   drshrimp(_([["The capability of these shrimp are endless, and they are helping us understand much more genetic modification than the brute-force approaches of the Soromid, although are technology is still lacking behind."]]))
   drshrimp(_([["And what's best, look how cute they are!"
He enthusiastically points towards Calliope.
"Isn't she the cutest?"]]))
   drshrimp(_([["After focusing on shrimp for a few cycles, people started calling me Dr. Shrimp and the name stuck. Honestly, it's the best nickname they could give me. Makes me feel like getting my PhD was worth it!"]]))
   vn.func( function () asked_drshrimp = true end )
   vn.jump("menu_msg")

   vn.label("calliope")
   drshrimp(_([["Calliope was bred for her mental faculties. With her special floating aquarium she is able to articulate up to 20 unique words! It's incredible! Not only that, but we kept her good looks! Plus as a neo-neo-neocaridina, she is much larger than neo-neocaridinas."]]))
   shrimp(_([["FOOD. FOOD. FOOD."]]))
   drshrimp(_([["What would I do without her?"
He activates her food activation system and a pellet drops out.]]))
   shrimp(_([["HAPPY. HAPPY."]]))
   drshrimp(_([["She's the best shrimp we've been able to produce so far. She isn't capable of self-awareness yet, and tends to forget words if she isn't properly trained, but it is a start. By expanding their neural functionality we expect them to be compatible with neuro-implants eventually, and this will open up a whole set of new functionality, given that their reaction speed and neuro-motor ability is superb."]]))
   drshrimp(_([["I named her after a muse from some archaic religion I found while researching. She is the only thing that keeps me going during my 17th post doctoral fellowship."]]))
   vn.jump("menu_msg")

   vn.label("artifacts")
   drshrimp(_([["What sort of artifacts we were dealing with? All sorts. Pretty much anything we could get our hands on. We were trying to get a hold on stuff closer to the origin near Sol, but most of the time scavengers brought us stuff from the outer areas. Many times they even were trying to sell us random debris as nebula artifacts, but that's really easy to detect."]]))
   drshrimp(_([["You see, the nebula emits a specific type of radiation. We aren't too familiar with it, but it does alter the subatomic particles of space debris in nearly imperceptible ways. Our tools could detect the alterations easily."]]))
   drshrimp(_([["When the project failed, most of the artifacts were confiscated to hell who knows where, but I managed to keep a nut from what I think is a space station, but not entirely sure. It's a bit damaged beyond recognition."]]))
   drshrimp(_([["With the failure of most nebula project, I don't think there is anybody buying nebula artifacts anymore. Not much of a market for them, and most easy to access debris has all been scavenged away. Some collectors are still interested in that, but that's about it. Furthermore, it's not entirely legal if you catch my drift."]]))
   vn.func( function () asked_artifacts = true end )
   vn.jump("menu_msg")

   vn.label("members")
   drshrimp(_([["Most of the project members were full professors, which is probably why it failed. Us post doctoral researchers do the work and get no credit."]]))
   drshrimp(_([["Many of the researchers lost their posts or went into hiding. The few I know that still are active are Prof. Stova, Prof. Sato, and Prof. Hsu. I think they even got some stupid promotion, while me and the other post docs lost our jobs."]]))
   drshrimp(_([["It's pretty incredible to think that there were originally 100ish people in the project. Yet even with all the people fired for falsification of results, not a single tenured post opened! It's ridiculous! If industry wasn't so horrible I would quit academia in an instance!"]]))
   drshrimp(_([["Now that I think of it, there was another guy. What was his name? I totally forget. Oh well."]]))
   vn.func( function () asked_members = true end )
   vn.jump("menu_msg")

   vn.label("strangelove")
   drshrimp(_([["Now I remember! There was a another post doctoral researcher who worked with me. He was a bit weird and kept obsessing with the nebula artifacts. Quite a few went missing during the project and I think it was probably him who was taking them."]]))
   drshrimp(_([["He went really upset when the project was cancelled, threw a big tantrum and all. He was locked in his office for days until they managed to coax him out. Nobody really did much as we were all busy dealing with all the paperwork of the project."]]))
   vn.sfxEerie()
   drshrimp(string.format(_([["Eventually he did get out and sort of disappeared. Last I heard, he said he was going to %s, which is a bit strange, because not only is there not a research center there, but there isn't even an inhabited planet nor station!"]]), _(eccsys)))
   drshrimp(_([["It's really weird but if you are really interested, I suppose you could try to take a look around there. The whole thing does give me the me the creeps."]]))
   vn.func( function ()
      asked_strangelove = true
      if misn_state==1 then
         misn_state = 2
         misn.osdCreate( misn_title, {string.format(_("\tGo to %s"), _(eccsys))} )
         misn.markerRm( markerhint4 )
         marker_ecc = misn.markerAdd( system.get(eccsys), "low" )
         shiplog.appendLog( logidstr, _("You found about a strange researcher who appears to be in Westhaven and is related to the nebula research.") )
      end
   end )
   vn.jump("menu_msg")

   vn.label("menu_msg")
   drshrimp(_([["Is there anything else you would like to know?"]]))
   vn.jump("menu")

   vn.label("leave")
   vn.na(_("You take your leave."))
   vn.run()
end


function enter ()
   if misn_state==2 and system.cur() == system.get(eccsys) then
      pilot.clear()
      pilot.toggleSpawn(false)
      hook.timer( 30000, "ecc_timer" )
   elseif misn_state==4 then
      pilot.clear()
      pilot.toggleSpawn(false)

      local fdrone = faction.dynAdd( "Independent", "Feral Drone", _("Feral Drone"), "drone_miner" )
      local function spawn_single( ship, pos )
         local p = pilot.add( ship, "Feral Drone", pos )
         p:setNoJump(true)
         p:setNoLand(true)
         return p
      end

      -- Spawn the drones
      local pos = eccpos + vec2.newP( 5000, rnd.rnd(0,359) )
      attacked_feral_drones = false
      local b = spawn_single( "Za'lek Heavy Drone", pos )
      feral_drone_boss = b
      b:rename(_("Feral Alpha Drone"))
      b:setHilight(true)
      hook.pilot( b, "attacked", "ecc_feral_boss_attacked" )
      hook.pilot( b, "death", "ecc_feral_boss_dead" )
      b:setNoboard(true)
      local num = 3
      for i=1,num do
         local fpos = pos + vec2.newP( 50, i*360/num )
         local p = spawn_single( "Za'lek Light Drone", fpos )
         p:rename(_("Feral Drone"))
         p:setLeader( b )
         hook.pilot( p, "attacked", "ecc_feral_boss_attacked" )
      end
   end
end


function ecc_timer ()
   player.msg(_("#pYour ship has detected a curious signal originating from inside the system.#0"))
   sysmarker = system.mrkAdd( _("Curious Signal"), eccpos )
   hook.timer( 500, "ecc_dist" )
end


function ecc_dist ()
   local pp = player.pilot()
   local dist = pp:pos():dist( eccpos )
   if dist < 3000 then
      system.mrkRm( sysmarker )
      local spawners = {
         "Za'lek Heavy Drone",
         "Za'lek Light Drone",
         "Za'lek Light Drone",
      }
      defense_systems = {}
      for k,v in ipairs(spawners) do
         local pos = eccpos + vec2.newP( rnd.rnd(0,100), rnd.rnd(0,359) )
         local p = pilot.add( v, "Strangelove", pos, _("Security Drone") )
         p:control()
         p:setHostile()
         p:attack( pp )
         hook.pilot( p, "death", "ecc_drone_dead" )
         table.insert( defense_systems, p )
      end
      defense_systems[1]:broadcast(_("UNAUTHORIZED VESSEL DETECTED. ELIMINATING."))
      return
   end
   hook.timer( 500, "ecc_dist" )
end


function ecc_drone_dead( p )
   for k,v in ipairs(defense_systems) do
      if v==p then
         table.remove( defense_systems, k )
         break
      end
   end

   -- All dead
   if #defense_systems==0 then
      hook.timer( 5000, "ecc_timer_dead" )
   end
end


function ecc_timer_dead ()
   player.msg(_("Your ships detect that one of the asteroids isn't what it seems..."))
   -- TODO play eerie sound
   --vn._sfx.eerie:play()
   diff.apply( eccdiff )
   misn_state = 3
   shiplog.appendLog( logidstr, _("You were attacked by a Za'lek security system and found a laboratory disguised as an asteroid in Westhaven.") )
end


function ecc_feral_boss_dead ()
   local paperbg = love_shaders.paper()
   vn.clear()
   vn.scene()
   vn.func( function ()
      vn.setBackground( function ()
         vn.setColor( {0.2, 0.2, 0.2, 1} )
         paperbg:draw( 0, 0 )
      end )
      vn.setShader( love_shaders.corruption(0.5) )
   end )
   local voice = vn.newCharacter( _("Unknown Voice") )
<<<<<<< HEAD
   vn.fadein( 3 ) -- Really slow fade in so the player stops mashing keys due to combat (keypresses aren't processed in animations)
   vn.na(_("While the drone is blowing up, you receive a faint voice-only transmission."))
=======
   -- TODO better and creepier transition
   vn.transition( "hexagon", 3 ) -- Really slow fade in so the player stops mashing keys due to combat (keypresses aren't processed in animations)
   vn.na(_("While the drone is blowing up, you receive a faint voice-only transmission"))
>>>>>>> ea2de276
   vn.sfxEerie()
   voice(_([["Thank you for setting me free..."]]))
   vn.na(_("You wonder what that was about as you watch the drone thrash while it blows up. Westhaven is a really weird place."))
   vn.na(_("From the ship scraps you are able to find a very damaged, you guess this is what Dr. Strangelove was referring to as a nebula artifact. Strangely, your ship sensors are identifying it as mainly biological material..."))
   vn.done( "hexagon" )
   vn.run()

   nebula_artifacts = misn.cargoAdd( "Nebula Artifact?", 0 )
   misn_state = 5
   misn.osdCreate( misn_title, {_("Go back to Dr. Strangelove")} )
   shiplog.appendLog( logidstr, _("You recovered a nebula artifact that Dr. Strangelove wanted from feral drones.") )
end

drone_msgs = {
   _("Just destroy me and put me out of my suffering."),
   _("Why am I still alive?"),
   _("I can't deal with this anymore."),
   _("Please end me!"),
   _("Living is suffering."),
   _("It all hurts."),
   _("Please kill me!"),
}

function ecc_feral_boss_attacked( p )
   if not attacked_feral_drones then
      attacked_feral_drones = true
      feral_drone_boss:broadcast( drone_msgs[1] )
      drone_msgid = 0
      hook.timer( 2000, "ecc_feral_boss_msg" )

      -- We go with nebula music
      music.load("nebu_battle1")
      music.play()
   end
end

function ecc_feral_boss_msg ()
   drone_msgid = (drone_msgid % #drone_msgs)+1
   if feral_drone_boss:exists() then
      feral_drone_boss:broadcast( drone_msgs[ drone_msgid ] )
      hook.timer( 7000, "ecc_feral_boss_msg" )
   end
end

function approach_eccentric ()
   vn.clear()
   vn.scene()
   local dr = vn.newCharacter( strangelove.name,
         { color=strangelove.colour, image=minerva.strangelove.image,
           shader=love_shaders.hologram() } )
   vn.transition( "electric" )

   if not ecc_visitedonce then
      vn.na(_("The hologram projector flickers as what appears to be a grumpy old man appears into view. He doesn't look very pleased to be disturbed."))
      dr(_([["How did you get in there? Who are you!"]]))
      vn.na(_("You explain to him that you are looking for information about nebula artifacts."))
      dr(_([["You sent you here? Was it Dr. Bob? That weasel was always after my precious artifacts. Well, he can't have them! I got all this with my hard worked sweat and tears! They're all mine!"
He cackles manically.]]))
      dr(_([["I have hidden them very well, even though you somehow got past my security system and made it into my laboratory, you'll never find them!"
You glance at a crate labelled 'NEBULA ARTIFACTS #082' in the corner of the room.]]))
      dr(_([["Anyway, I am very busy now, yes? All the science won't do itself. Almost have a new specimen ready and it will be better than ever! The old ones were fairly inadequate."]]))
      ecc_visitedonce = true
      shiplog.appendLog( logidstr, _("You met an eccentric researcher named Dr. Strangelove in Westhaven." ) )
   else
      vn.na(_("The hologram projector flickers and Dr. Strangelove comes into view. He doesn't look very happy to see you again."))
   end
   vn.label("menu_msg")
   dr(_([["What do you want?"]]))
   vn.label("menu")
   vn.menu( function ()
      local opts = {
         {_("Ask about the nebula"), "nebula"},
         {_("Ask about this place"), "laboratory"},
         {_("Leave"), "leave"},
      }
      if misn_state==5 then
         table.insert( opts, 1, {_("Hand over the artifact"), "handover"} )
      elseif misn_state==4 then
         table.insert( opts, 1, {_("Ask about job"), "job"} )
      end
      return opts
   end )

   vn.label("nebula")
   dr(_([["Ah yes, the nebula. The pinnacle of human creation! Isn't it just mesmerizing and beautiful to look at? I've always been attracted to it even since the incident destroyed my university. Destruction is so pretty, is it not?"]]))
   dr(_([["I recently had the great opportunity to work directly on nebula research. Was a fabulous project with hundreds of the brightest Za'lek minds working in tandem! Not as brilliant as me, but the numbers were what mattered."
He smiles as nostalgia takes him over.]]))
   dr(_([["We were able to have dedicated teams recovering all sorts of incredible items! We even found the remains of a Proteron replicator! It was only able to replicate cheese fondue, but it was incredible. I integrated it with a drone platform and that has kept me healthy and in shape since! It should be in the bar if you want to try it."
You see a greasy robot in the corner that is boiling some sort of brown liquid. Is that.. cheese?]]))
   dr(_([["Anyway, it is a real shame that the bureaucrats in central station killed the project in its prime. At least I was able to bring most of the devices here and keep acquiring more artifacts afterwards. Haven't found anything as fancy as the replicator yet, but the bodies have been very interesting."
He coughs, wracking his body.]]))
   vn.menu( {
      {_([["Bodies...?"]]), "bodies"},
      {_([["What devices?"]]), "bodies"},
   } )
   vn.label("bodies")
   dr(_([["Ahaha. You are interested, no? That information won't come cheap. I have a job that I would like you to do, and in exchange I might give you the information you seek."]]))
   -- skip back to message if already accepted job
   vn.func( function () if misn_state>=4 then vn.jump("menu_msg") end end )
   vn.menu( {
      {_("Accept the job"), "jobaccept"},
      {_("Refuse the job"), "jobrefuse"},
   } )
   vn.label("jobrefuse")
   dr(_([["You don't scratch my back and I don't scratch yours."]]))
   vn.jump("menu_msg")

   vn.label("jobaccept")
   dr(_([["I see you are braver than you look. I have a bit of an issue. You see, I was upgrading some of my drones with some nebula artifacts to test to see if the functionality could be improved. Sadly, an incompatibility resulted in the drones going... ahem... feral."]]))
   dr(_([["I was going to try to deal with them with my security drones, but as you can guess, that is no longer an option since you smashed them to smithereens."
He glares at you.]]))
   dr(_([["While the drones themselves are dispensable, I need you to recover the nebula artifacts used in their upgrading. They should be roaming around the asteroid field and should be fairly easy to find. Make sure to recover the parts in one piece!"]]))
   vn.func( function ()
      misn.osdCreate( misn_title, {string.format(_("Recover nebula artifacts from the %s asteroid field"),_(eccsys))} )
      misn_state = 4
      shiplog.appendLog( logidstr, _("You accepted Dr. Strangelove's request to recover nebula artifacts from feral drones in Westhaven." ) )
   end )
   vn.jump("menu_msg")

   vn.label("job")
   dr(_([["It should be an easy job. All you have to do is recover the nebula artifacts from the feral drones. They may put up a fight or not be easy to catch, but I expect that a pilot who blasted through all my security drones will have no problem with a few feral drones. Try to bring the artifacts in one piece."
He glares at you.]]))
   vn.jump("menu_msg")

   vn.label("laboratory")
   dr(_([["How do you like it? Cutting edge Za'lek research! I had to borrow a lot of things from my past jobs, but they can't have it back. It's all mine now! I made sure everything is covered in my scent so that they won't be able to appropriate it!"
He smiles mischievously.]]))
   dr(_([["My drones dug it out and it's the cosiest place I have ever lived in, but I don't get many guests. In fact, you are my..."
He starts counting on his fingers intently.
"...first guest! Yes that's it, first true biological living being other than me to visit!"
You don't like how he puts emphasis on 'biological living'...]]))
   dr(_([["Feel free to use the facilities as you please, but stay out of the backroom."
Given the smell of the entire laboratory and especially the horrible wafts emanating from the backroom, you feel like it is best to heed his advice for your own safety.]]))
   vn.jump("menu_msg")

   vn.label("handover")
   vn.na(_("You show him the nebula artifact and suddenly a couple of small drones whirl into the room and start to perform a deeper inspection."))
   dr(_([["Energy levels 7%... I see, I see... minor flux instability... not that bad...
no vitals... not very good... mmmm... nebula radiation at minimum... can't be helped I guess..."]]))
   dr(_([[He goes on for what seems like an eternity before finally remembering that you are there.
"Why are you still here? Go back to wherever the hell you came from!"]]))
   vn.menu( {
      {_([["What about my information?"]]), "hatethisguy"},
      {_([["What the hell is this thing?"]]), "hatethisguy"},
   } )
   vn.label("hatethisguy")
   dr(_([["I see... You don't grasp the incredibleness of this artifact. I guess it can't be helped with such an inferior intellect as yours."
He sneers.]]))
   dr(_([["This is my latest creation, an amalgamate of ancient nebula technology and life. Think of this as something that not only surpasses any of the Soromid biotechnology, but also Za'lek cybertechnology. It is the peak of technological advancement!"]]))
   dr(_([["While it has an incredible potential, there are... some complications still. The mental faculties tend to lack stability. While this one is a very interesting failure, it is a failure at heart. Most of my other creations have had much more success."]]))
   dr(_([["What was it you wanted?"]]))
   vn.na(_("You ask him if he knows anything about Kex's ship in the nebula."))
   dr(_([["Ah yes! I remember that wreck. A very very curious one indeed, at that time I was exploring the nebula myself. We came upon this most curious wreck that had clear signs of fighting. While it is not uncommon for scavengers to squabble among themselves, this one had most of the damage on the inside. The damage on the outside was clearly done later to confuse people who were investigating like us."
He coughs.]]))
   dr(_([["While it was not a pre-incident ship nor had any interesting characteristics, what was inside was surprising. There were two bodies still warm to the touch, it seems like time passes differently in such deep nebula. While normally I would ignore such things, they had been infused with so much nebula radiation that they seemed so interesting."
He starts to get excited.]]))
   dr(_([["That's when I realized it, humankind and the nebula are one and the same. Our futures are intertwined! By absorbing the nebula into the body one can transcend humanity and be live among the stars! There is no limit to the potential infused in the nebula! All my research had led up to this!"]]))
   dr(_([["And that's when it hit me, by amalgamating nebula and flesh, we transcend ourselves! I had to do it, it had to be done! And it worked, oh boy did it work. There were some difficulties with flesh incompatibility, but with suitable replacements I was able to solve it."
He laughs manically.]]))
   dr(_([["They were oh so perfect, like Adam and Eve, ready to create a new perfect humanity. However, it isn't as simple as that. The man, an ingrateful fool, had too much attachment to his previous life. How weak... that's when I realized it. You need a perfect mind and perfect flesh to become the perfect being. With the nebula, the perfect flesh can be done, but the mind must also be perfect. It was so simple!"
He seems delirious.]]))
   dr(_([["So I did it. I tried to upgrade myself. But it isn't so simple, you see, it's the near-death experience that is necessary. On healthy flesh it just deteriorates the body."
He coughs convulsing.]]))
   dr(_([["The mind was good enough but not my body. No, and I don't have much time. I'm wasting away. So close and here wasting away. What uselessness."
He lowers his gaze.]]))
   vn.na(_("You ask what happened to the 'individuals' in the experiments."))
   dr(_([["I did try to track him down, last I checked he got caught by thugs at Minerva Station. Nasty place Limbo. No nebula and very stale space. Not beautiful at all."
He coughs softly.]]))
   dr(_([["She tried to help me, but she too was weak of mind, and one day left for the stars. I couldn't stop her, but I thought I was close enough. I just need more time. One more cycle..."
His voice gets softer and softer as he keeps on mumbling.]]))
   vn.na(_("You try to get his attention again, but it doesn't seem to work. He seems to have fallen into a stupor. You feel you have enough information to report to Maikki again."))
   vn.func( function ()
      misn.cargoRm( nebula_artifacts )
      misn_state = 6
      misn.npcRm( npc_ecc )
      misn.osdCreate( misn_title, {_("Report back to Maikki in the Limbo system")} )
      misn.markerAdd( system.get("Limbo"), "low")
      misn.markerRm( marker_ecc )
      shiplog.appendLog( logidstr, _("You learned that Dr. Strangelove saved what appears to be Kex and another individual from a wreck in the nebula. Kex appears to have run away and is likely held by thugs at Minerva station." ) )
   end )
   vn.na(_("You leave behind the hologram project and hope you won't have to deal with Dr. Strangelove in the future."))
   vn.done( "electric" )

   vn.label("leave")
   vn.na(_("You turn off the hologram projector and Dr. Strangelove's image flickers and disappears."))
   vn.done( "electric" )
   vn.run()
end

<|MERGE_RESOLUTION|>--- conflicted
+++ resolved
@@ -693,14 +693,9 @@
       vn.setShader( love_shaders.corruption(0.5) )
    end )
    local voice = vn.newCharacter( _("Unknown Voice") )
-<<<<<<< HEAD
-   vn.fadein( 3 ) -- Really slow fade in so the player stops mashing keys due to combat (keypresses aren't processed in animations)
-   vn.na(_("While the drone is blowing up, you receive a faint voice-only transmission."))
-=======
    -- TODO better and creepier transition
    vn.transition( "hexagon", 3 ) -- Really slow fade in so the player stops mashing keys due to combat (keypresses aren't processed in animations)
-   vn.na(_("While the drone is blowing up, you receive a faint voice-only transmission"))
->>>>>>> ea2de276
+   vn.na(_("While the drone is blowing up, you receive a faint voice-only transmission."))
    vn.sfxEerie()
    voice(_([["Thank you for setting me free..."]]))
    vn.na(_("You wonder what that was about as you watch the drone thrash while it blows up. Westhaven is a really weird place."))
