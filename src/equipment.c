--- conflicted
+++ resolved
@@ -1709,13 +1709,8 @@
    const char *oname;
 
    /* Must have outfit. */
-<<<<<<< HEAD
-   oname = toolkit_getImageArray( wid, EQUIPMENT_OUTFITS );
+   oname = toolkit_getImageLayeredArray( wid, EQUIPMENT_OUTFITS );
    if (strcmp(oname,_("None"))==0) {
-=======
-   oname = toolkit_getImageLayeredArray( wid, EQUIPMENT_OUTFITS );
-   if (strcmp(oname,"None")==0) {
->>>>>>> 0edb8b61
       eq_wgt.outfit = NULL;
       return;
    }
