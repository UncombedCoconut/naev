include("scripts/prng.lua")

nebulae = {
   "nebula02.png",
   "nebula04.png",
   "nebula10.png",
   "nebula12.png",
   "nebula16.png",
   "nebula17.png",
   "nebula19.png",
   "nebula20.png",
   "nebula21.png",
   "nebula22.png",
   "nebula23.png",
   "nebula24.png",
   "nebula25.png",
   "nebula26.png",
   "nebula27.png",
   "nebula28.png",
   "nebula29.png",
   "nebula30.png",
   "nebula31.png",
   "nebula32.png",
   "nebula33.png",
}


stars = {
<<<<<<< HEAD
   "blua01.png",
=======
   "blue01.png",
>>>>>>> 140b2a98
   "blue02.png",
   "green01.png",
   "orange01.png",
   "orange02.png",
   "redgiant01.png",
   "white01.png",
   "yellow01.png"
}


function background ()

   -- We can do systems without nebula
   cur_sys = system.cur()
   local nebud, nebuv = cur_sys:nebula()
   if nebud > 0 then
      return
   end

   -- Start up PRNG based on system name for deterministic nebula
   prng.initHash( cur_sys:name() )

   -- Generate nebula
   background_nebula()

   -- Generate stars
   background_stars()
end


function background_nebula ()
   -- Set up parameters
   local path  = "gfx/bkg/"
   local nebula = nebulae[ prng.range(1,#nebulae) ]
   local img   = tex.open( path .. nebula )
   local w,h   = img:dim()
   local r     = prng.num() * cur_sys:radius()/2
   local a     = 2*math.pi*prng.num()
   local x     = r*math.cos(a)
   local y     = r*math.sin(a)
   local move  = 0.05 + prng.num()*0.1
   local scale = 1 + (prng.num()*0.5 + 0.5)*((2000+2000)/(w+h))
   if scale > 1.9 then scale = 1.9 end
   bkg.image( img, x, y, move, scale )
end


function background_stars ()
   -- Chose number to generate
   local n
   local r = prng.num()
   if r < 0.3 then
      return
   elseif r < 0.8 then
      n = 1
   elseif r < 0.95 then
      n = 2
   else
      n = 3
   end

   -- If there is an inhabited planet we'll need at least one star

   -- Generate the stars
   local i = 0
   while i < n do
      star_add()
      i = i + 1
   end
end


function star_add ()
   -- Set up parameters
   local path  = "gfx/bkg/star/"
   local star  = stars[ prng.range(1,#stars) ]
   local img   = tex.open( path .. star )
   local w,h   = img:dim()
   local r     = prng.num() * cur_sys:radius()/3
   local a     = 2*math.pi*prng.num()
   local x     = r*math.cos(a)
   local y     = r*math.sin(a)
   local move  = 0.15 + prng.num()*0.2
   local scale = 0.9 + (move/0.35)/5
   bkg.image( img, x, y, move, scale )
end<|MERGE_RESOLUTION|>--- conflicted
+++ resolved
@@ -26,11 +26,7 @@
 
 
 stars = {
-<<<<<<< HEAD
-   "blua01.png",
-=======
    "blue01.png",
->>>>>>> 140b2a98
    "blue02.png",
    "green01.png",
    "orange01.png",
