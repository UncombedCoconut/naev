--- conflicted
+++ resolved
@@ -353,17 +353,7 @@
   <item>Soromid Vox</item>
   <item>Za'lek Hephaestus</item>
  </tech>
-<<<<<<< HEAD
- <tech name="All Commodities">
-  <item>Food</item>
-  <item>Ore</item>
-  <item>Industrial Goods</item>
-  <item>Medicine</item>
-  <item>Luxury Goods</item>
- </tech>
-=======
-
->>>>>>> b2cc6b34
+ 
  <!-- Weapon Trees -->
  <tech name="Laser 1">
   <item>Laser Cannon MK1</item>
