/*
 * See Licensing and Copyright notice in naev.h
 */

/**
 * @file space.c
 *
 * @brief Handles all the space stuff, namely systems and planets.
 */

#include "space.h"

#include "naev.h"

#include <stdlib.h>
#include <math.h>
#include <float.h>

#include "nxml.h"

#include "opengl.h"
#include "log.h"
#include "rng.h"
#include "ndata.h"
#include "nfile.h"
#include "pilot.h"
#include "player.h"
#include "pause.h"
#include "weapon.h"
#include "toolkit.h"
#include "spfx.h"
#include "ntime.h"
#include "nebula.h"
#include "sound.h"
#include "music.h"
#include "gui.h"
#include "fleet.h"
#include "mission.h"
#include "conf.h"
#include "queue.h"
#include "nlua.h"
#include "nluadef.h"
#include "nlua_pilot.h"
#include "nlua_planet.h"
#include "npng.h"
#include "background.h"
#include "map_overlay.h"
#include "menu.h"
#include "nstring.h"
#include "nmath.h"
#include "map.h"
#include "damagetype.h"
#include "hook.h"
#include "dev_uniedit.h"


#define XML_PLANET_TAG        "asset" /**< Individual planet xml tag. */
#define XML_SYSTEM_TAG        "ssys" /**< Individual systems xml tag. */

#define PLANET_GFX_EXTERIOR_PATH_W 400 /**< Planet exterior graphic width. */
#define PLANET_GFX_EXTERIOR_PATH_H 400 /**< Planet exterior graphic height. */

#define CHUNK_SIZE            32 /**< Size to allocate by. */
#define CHUNK_SIZE_SMALL       8 /**< Smaller size to allocate chunks by. */

/* used to overcome warnings due to 0 values */
#define FLAG_XSET             (1<<0) /**< Set the X position value. */
#define FLAG_YSET             (1<<1) /**< Set the Y position value. */
#define FLAG_INTERFERENCESET  (1<<3) /**< Set the interference value. */
#define FLAG_SERVICESSET      (1<<4) /**< Set the service value. */
#define FLAG_FACTIONSET       (1<<5) /**< Set the faction value. */

#define DEBRIS_BUFFER         1000 /**< Buffer to smooth appearance of debris */

/*
 * planet <-> system name stack
 */
static char** planetname_stack = NULL; /**< Planet name stack corresponding to system. */
static char** systemname_stack = NULL; /**< System name stack corresponding to planet. */
static int spacename_nstack = 0; /**< Size of planet<->system stack. */
static int spacename_mstack = 0; /**< Size of memory in planet<->system stack. */


/*
 * Star system stack.
 * TODO should be removed in favour of our array framework (array.h)
 */
StarSystem *systems_stack = NULL; /**< Star system stack. */
int systems_nstack = 0; /**< Number of star systems. */
static int systems_mstack = 0; /**< Number of memory allocated for star system stack. */

/*
 * Planet stack.
 * TODO should be removed in favour of our array framework (array.h)
 */
static Planet *planet_stack = NULL; /**< Planet stack. */
static int planet_nstack = 0; /**< Planet stack size. */
static int planet_mstack = 0; /**< Memory size of planet stack. */

/*
 * Asteroid types stack.
 */
static AsteroidType *asteroid_types = NULL; /**< Asteroid types stack. */
static int asteroid_ntypes = 0; /**< Asteroid types stack size. */

/*
 * Misc.
 */
static int systems_loading = 1; /**< Systems are loading. */
StarSystem *cur_system = NULL; /**< Current star system. */
glTexture *jumppoint_gfx = NULL; /**< Jump point graphics. */
static glTexture *jumpbuoy_gfx = NULL; /**< Jump buoy graphics. */
static nlua_env landing_env = LUA_NOREF; /**< Landing lua env. */
static int space_fchg = 0; /**< Faction change counter, to avoid unnecessary calls. */
static int space_simulating = 0; /**< Are we simulating space? */
glTexture **asteroid_gfx = NULL;
static size_t nasterogfx = 0; /**< Nb of asteroid gfx. */


/*
 * fleet spawn rate
 */
int space_spawn = 1; /**< Spawn enabled by default. */
extern int pilot_nstack;
extern Pilot** pilot_stack;


/*
 * Interference.
 */
extern double interference_alpha; /* gui.c */
static double interference_target = 0.; /**< Target alpha level. */
static double interference_timer  = 0.; /**< Interference timer. */


/*
 * Internal Prototypes.
 */
/* planet load */
static int planet_parse( Planet* planet, const xmlNodePtr parent );
static int space_parseAssets( xmlNodePtr parent, StarSystem* sys );
/* system load */
static void system_init( StarSystem *sys );
static void asteroid_init( Asteroid *ast, AsteroidAnchor *field );
static void debris_init( Debris *deb );
static int systems_load (void);
static int asteroidTypes_load (void);
static StarSystem* system_parse( StarSystem *system, const xmlNodePtr parent );
static int system_parseJumpPoint( const xmlNodePtr node, StarSystem *sys );
static int system_parseAsteroidField( const xmlNodePtr node, StarSystem *sys );
static int system_parseJumpPointDiff( const xmlNodePtr node, StarSystem *sys );
static void system_parseJumps( const xmlNodePtr parent );
static void system_parseAsteroids( const xmlNodePtr parent, StarSystem *sys );
/* misc */
static int getPresenceIndex( StarSystem *sys, int faction );
static void presenceCleanup( StarSystem *sys );
static void system_scheduler( double dt, int init );
static void asteroid_explode ( Asteroid *a, AsteroidAnchor *field );
/* Render. */
static void space_renderJumpPoint( JumpPoint *jp, int i );
static void space_renderPlanet( Planet *p );
static void space_renderAsteroid( Asteroid *a );
static void space_renderDebris( Debris *d, double x, double y );
/*
 * Externed prototypes.
 */
int space_sysSave( xmlTextWriterPtr writer );
int space_sysLoad( xmlNodePtr parent );
/*
 * External prototypes.
 */
extern credits_t economy_getPrice( const Commodity *com,
      const StarSystem *sys, const Planet *p ); /**< from economy.c */


char* planet_getServiceName( int service )
{
   switch (service) {
      case PLANET_SERVICE_LAND:        return "Land";
      case PLANET_SERVICE_INHABITED:   return "Inhabited";
      case PLANET_SERVICE_REFUEL:      return "Refuel";
      case PLANET_SERVICE_BAR:         return "Bar";
      case PLANET_SERVICE_MISSIONS:    return "Missions";
      case PLANET_SERVICE_COMMODITY:   return "Commodity";
      case PLANET_SERVICE_OUTFITS:     return "Outfits";
      case PLANET_SERVICE_SHIPYARD:    return "Shipyard";
      case PLANET_SERVICE_BLACKMARKET: return "Blackmarket";
   }
   return NULL;
}

int planet_getService( char *name )
{
   if (strcmp(name,"Land")==0)
      return PLANET_SERVICE_LAND;
   else if (strcmp(name,"Inhabited")==0)
      return PLANET_SERVICE_INHABITED;
   else if (strcmp(name,"Refuel")==0)
      return PLANET_SERVICE_REFUEL;
   else if (strcmp(name,"Bar")==0)
      return PLANET_SERVICE_BAR;
   else if (strcmp(name,"Missions")==0)
      return PLANET_SERVICE_MISSIONS;
   else if (strcmp(name,"Commodity")==0)
      return PLANET_SERVICE_COMMODITY;
   else if (strcmp(name,"Outfits")==0)
      return PLANET_SERVICE_OUTFITS;
   else if (strcmp(name,"Shipyard")==0)
      return PLANET_SERVICE_SHIPYARD;
   else if (strcmp(name,"Blackmarket")==0)
      return PLANET_SERVICE_BLACKMARKET;
   return -1;
}


/**
 * @brief Gets the price of a commodity at a planet.
 *
 *    @param p Planet to get price at.
 *    @param c Commodity to get price of.
 */
credits_t planet_commodityPrice( const Planet *p, const Commodity *c )
{
   char *sysname;
   StarSystem *sys;

   sysname = planet_getSystem( p->name );
   sys = system_get( sysname );

   return economy_getPrice( c, sys, p );
}


/**
 * @brief Changes the planets faction.
 *
 *    @param p Planet to change faction of.
 *    @param faction Faction to change to.
 *    @return 0 on success.
 */
int planet_setFaction( Planet *p, int faction )
{
   p->faction = faction;
   return 0;
}


/**
 * @brief Checks to make sure if pilot is far enough away to hyperspace.
 *
 *    @param p Pilot to check if he can hyperspace.
 *    @return 1 if he can hyperspace, 0 else.
 */
int space_canHyperspace( Pilot* p )
{
   double d, r;
   JumpPoint *jp;

   /* Must not have the nojump flag. */
   if (pilot_isFlag(p, PILOT_NOJUMP))
      return 0;

   /* Must have fuel. */
   if (p->fuel < p->fuel_consumption)
      return 0;

   /* Must have hyperspace target. */
   if (p->nav_hyperspace < 0)
      return 0;

   /* Get the jump. */
   jp = &cur_system->jumps[ p->nav_hyperspace ];

   /* Check distance. */
   r = jp->radius;
   d = vect_dist2( &p->solid->pos, &jp->pos );
   if (d > r*r)
      return 0;
   return 1;
}


/**
 * @brief Tries to get the pilot into hyperspace.
 *
 *    @param p Pilot to try to start hyperspacing.
 *    @return 0 on success.
 */
int space_hyperspace( Pilot* p )
{
   if (pilot_isFlag(p, PILOT_NOJUMP))
      return -2;
   if (p->fuel < p->fuel_consumption)
      return -3;
   if (!space_canHyperspace(p))
      return -1;

   /* pilot is now going to get automatically ready for hyperspace */
   pilot_setFlag(p, PILOT_HYP_PREP);
   return 0;
}


/**
 * @brief Calculates the jump in pos for a pilot.
 *
 *    @param in Star system entering.
 *    @param out Star system exiting.
 *    @param[out] pos Position calculated.
 *    @param[out] vel Velocity calculated.
 */
int space_calcJumpInPos( StarSystem *in, StarSystem *out, Vector2d *pos, Vector2d *vel, double *dir )
{
   int i;
   JumpPoint *jp;
   double a, d, x, y;
   double ea, ed;

   /* Find the entry system. */
   jp = NULL;
   for (i=0; i<in->njumps; i++)
      if (in->jumps[i].target == out)
         jp = &in->jumps[i];

   /* Must have found the jump. */
   if (jp == NULL) {
      WARN(_("Unable to find jump in point for '%s' in '%s': not connected"), out->name, in->name);
      return -1;
   }

   /* Base position target. */
   x = jp->pos.x;
   y = jp->pos.y;

   /* Calculate offset from target position. */
   a = 2*M_PI - jp->angle;
   d = RNGF()*(HYPERSPACE_ENTER_MAX-HYPERSPACE_ENTER_MIN) + HYPERSPACE_ENTER_MIN;

   /* Calculate new position. */
   x += d*cos(a);
   y += d*sin(a);

   /* Add some error. */
   ea = 2*M_PI*RNGF();
   ed = jp->radius/2.;
   x += ed*cos(ea);
   y += ed*sin(ea);

   /* Set new position. */
   vect_cset( pos, x, y );

   /* Set new velocity. */
   a += M_PI;
   vect_cset( vel, HYPERSPACE_VEL*cos(a), HYPERSPACE_VEL*sin(a) );

   /* Set direction. */
   *dir = a;

   return 0;
}

/**
 * @brief Gets the name of all the planets that belong to factions.
 *
 *    @param[out] nplanets Number of planets found.
 *    @param factions Factions to check against.
 *    @param nfactions Number of factions in factions.
 *    @return An array of faction names.  Individual names are not allocated.
 */
char** space_getFactionPlanet( int *nplanets, int *factions, int nfactions, int landable )
{
   int i,j,k, f;
   Planet* planet;
   char **tmp;
   int ntmp;
   int mtmp;

   ntmp = 0;
   mtmp = CHUNK_SIZE;
   tmp = malloc(sizeof(char*) * mtmp);

   for (i=0; i<systems_nstack; i++) {
      for (j=0; j<systems_stack[i].nplanets; j++) {
         planet = systems_stack[i].planets[j];

         /* Important to ignore virtual assets. */
         if (planet->real != ASSET_REAL)
            continue;

         /* Check if it's in factions. */
         f = 0;
         for (k=0; k<nfactions; k++) {
            if (planet->faction == factions[k]) {
               f = 1;
               break;
            }
         }
         if (!f)
            continue;

         /* Check landable. */
         if (landable) {
            planet_updateLand( planet );
            if (!planet->can_land)
               continue;
         }

         /* This is expensive so we probably want to do it last. */
         if (!space_sysReallyReachable( systems_stack[i].name ))
            continue;

         ntmp++;
         if (ntmp > mtmp) { /* need more space */
            mtmp *= 2;
            tmp = realloc(tmp, sizeof(char*) * mtmp);
         }
         tmp[ntmp-1] = planet->name;
         break; /* no need to check all factions */
      }
   }

   (*nplanets) = ntmp;
   return tmp;
}


/**
 * @brief Gets the name of a random planet.
 *
 *    @param landable Whether the planet must let the player land normally.
 *    @param services Services the planet must have.
 *    @param filter Filter function for including planets.
 *    @return The name of a random planet.
 */
char* space_getRndPlanet( int landable, unsigned int services,
      int (*filter)(Planet *p))
{
   int i,j;
   Planet **tmp;
   char *res;
   int ntmp, mtmp;
   Planet *pnt;

   ntmp  = 0;
   res   = NULL;
   mtmp  = CHUNK_SIZE;
   tmp   = malloc( sizeof(Planet*) * mtmp );

   for (i=0; i<systems_nstack; i++) {
      for (j=0; j<systems_stack[i].nplanets; j++) {
         pnt = systems_stack[i].planets[j];

         if (pnt->real != ASSET_REAL)
            continue;

         if (services && planet_hasService(pnt, services) != services)
            continue;

         if (filter != NULL && !filter(pnt))
            continue;

         ntmp++;
         if (ntmp > mtmp) { /* need more space */
            mtmp *= 2;
            tmp = realloc(tmp, sizeof(Planet*) * mtmp);
         }
         tmp[ntmp-1] = pnt;
      }
   }

   /* Second filter. */
   tmp = (Planet**)arrayShuffle( (void**)tmp, ntmp);
   for (i=0; i < ntmp; i++) {
      pnt = tmp[i];

      /* We put expensive calculations here to minimize executions. */
      if (landable) {
         planet_updateLand( pnt );
         if (!pnt->can_land)
            continue;
      }
      if (!space_sysReallyReachable( planet_getSystem(pnt->name) ))
         continue;

      /* We want the name, not the actual planet. */
      res = tmp[i]->name;
      break;
   }
   free(tmp);

   return res;
}


/**
 * @brief Gets the closest feature to a position in the system.
 *
 *    @param sys System to get closest feature from a position.
 *    @param[out] pnt ID of closest planet or -1 if a jump point is closer (or none is close).
 *    @param[out] jp ID of closest jump point or -1 if a planet is closer (or none is close).
 *    @param x X position to get closest from.
 *    @param y Y position to get closest from.
 */
double system_getClosest( const StarSystem *sys, int *pnt, int *jp, int *ast, int *fie, double x, double y )
{
   int i, k;
   double d, td;
   Planet *p;
   JumpPoint *j;
   Asteroid *as;
   AsteroidAnchor *f;

   /* Default output. */
   *pnt = -1;
   *jp  = -1;
   *ast = -1;
   *fie = -1;
   d    = INFINITY;
   
   /* Planets. */
   for (i=0; i<sys->nplanets; i++) {
      p  = sys->planets[i];
      if (p->real != ASSET_REAL)
         continue;
      td = pow2(x-p->pos.x) + pow2(y-p->pos.y);
      if (td < d) {
         *pnt  = i;
         d     = td;
      }
   }

   /* Asteroids. */
   for (i=0; i<sys->nasteroids; i++) {
      f = &sys->asteroids[i];
      for (k=0; k<f->nb; k++) {
         as = &f->asteroids[k];
         td = pow2(x-as->pos.x) + pow2(y-as->pos.y);
         if (td < d) {
            *pnt  = -1; /* We must clear planet target as asteroid is closer. */
            *ast  = k;
            *fie  = i;
            d     = td;
         }
      }
   }

   /* Jump points. */
   for (i=0; i<sys->njumps; i++) {
      j  = &sys->jumps[i];
      td = pow2(x-j->pos.x) + pow2(y-j->pos.y);
      if (td < d) {
         *pnt  = -1; /* We must clear planet target as jump point is closer. */
         *ast  = -1;
         *fie  = -1;
         *jp   = i;
         d     = td;
      }
   }
   return d;
}


/**
 * @brief Gets the closest feature to a position in the system.
 *
 *    @param sys System to get closest feature from a position.
 *    @param[out] pnt ID of closest planet or -1 if something else is closer (or none is close).
 *    @param[out] jp ID of closest jump point or -1 if something else is closer (or none is close).
 *    @param[out] ast ID of closest asteroid or -1 if something else is closer (or none is close).
 *    @param[out] fie ID of the asteroid anchor the asteroid belongs to.
 *    @param x X position to get closest from.
 *    @param y Y position to get closest from.
 */
double system_getClosestAng( const StarSystem *sys, int *pnt, int *jp, int *ast, int *fie, double x, double y, double ang )
{
   int i, k;
   double a, ta;
   Planet *p;
   JumpPoint *j;
   AsteroidAnchor *f;
   Asteroid *as;

   /* Default output. */
   *pnt = -1;
   *jp  = -1;
   a    = ang + M_PI;

   /* Planets. */
   for (i=0; i<sys->nplanets; i++) {
      p  = sys->planets[i];
      if (p->real != ASSET_REAL)
         continue;
      ta = atan2( y - p->pos.y, x - p->pos.x);
      if ( ABS(angle_diff(ang, ta)) < ABS(angle_diff(ang, a))) {
         *pnt  = i;
         a     = ta;
      }
   }

   /* Asteroids. */
   for (i=0; i<sys->nasteroids; i++) {
      f  = &sys->asteroids[i];
      for (k=0; k<f->nb; k++) {
         as = &f->asteroids[k];
         ta = atan2( y - as->pos.y, x - as->pos.x);
         if ( ABS(angle_diff(ang, ta)) < ABS(angle_diff(ang, a))) {
            *pnt  = -1; /* We must clear planet target as asteroid is closer. */
            *ast  = k;
            *fie  = i;
            a     = ta;
         }
      }
   }

   /* Jump points. */
   for (i=0; i<sys->njumps; i++) {
      j  = &sys->jumps[i];
      ta = atan2( y - j->pos.y, x - j->pos.x);
      if ( ABS(angle_diff(ang, ta)) < ABS(angle_diff(ang, a))) {
         *ast  = -1;
         *fie  = -1;
         *pnt  = -1; /* We must clear the rest as jump point is closer. */
         *jp   = i;
         a     = ta;
      }
   }
   return a;
}


/**
 * @brief Sees if a system is reachable.
 *
 *    @return 1 if target system is reachable, 0 if it isn't.
 */
int space_sysReachable( StarSystem *sys )
{
   int i;
   JumpPoint *jp;

   if (sys_isKnown(sys))
      return 1; /* it is known */

   /* check to see if it is adjacent to known */
   for (i=0; i<sys->njumps; i++) {
      jp = jump_getTarget( sys, sys->jumps[i].target );
      if (jp && jp_isKnown( jp ))
         return 1;
   }

   return 0;
}


/**
 * @brief Sees if a system can be reached via jumping.
 *
 *    @return 1 if target system is reachable, 0 if it isn't.
 */
int space_sysReallyReachable( char* sysname )
{
   int njumps;
   StarSystem** path;

   if (strcmp(sysname,cur_system->name)==0)
      return 1;
   path = map_getJumpPath( &njumps, cur_system->name, sysname, 1, 1, NULL );
   if (path != NULL) {
      free(path);
      return 1;
   }
   return 0;
}

/**
 * @brief Sees if a system is reachable from another system.
 *
 *    @return 1 if target system is reachable, 0 if it isn't.
 */
int space_sysReachableFromSys( StarSystem *target, StarSystem *sys )
{
   JumpPoint *jp;

   /* check to see if sys contains a known jump point to target */
   jp = jump_getTarget( target, sys );
   if ( jp == NULL )
      return 0;
   else if ( jp_isKnown( jp ))
      return 1;
   return 0;
}

/**
 * @brief Gets all the star systems.
 *
 *    @param[out] Number of star systems gotten.
 *    @return The star systems gotten.
 */
StarSystem* system_getAll( int *nsys )
{
   *nsys = systems_nstack;
   return systems_stack;
}


/**
 * @brief Checks to see if a system exists.
 *
 *    @param sysname Name of the system to match.
 *    @return 1 if the system exists.
 */
int system_exists( const char* sysname )
{
   int i;
   for (i=0; i<systems_nstack; i++)
      if (strcmp(sysname, systems_stack[i].name)==0)
         return 1;
   return 0;
}


/**
 * @brief Checks to see if a system exists case insensitively.
 *
 *    @param sysname Name of the system to match (case insensitive).
 *    @return The actual name of the system of NULL if not found.
 */
const char *system_existsCase( const char* sysname )
{
   int i;
   for (i=0; i<systems_nstack; i++)
      if (strcasecmp(sysname, systems_stack[i].name)==0)
         return systems_stack[i].name;
   return NULL;
}


/**
 * @brief Does a fuzzy case matching.
 */
char **system_searchFuzzyCase( const char* sysname, int *n )
{
   int i, len;
   char **names;

   /* Overallocate to maximum. */
   names = malloc( sizeof(char*) * systems_nstack );

   /* Do fuzzy search. */
   len = 0;
   for (i=0; i<systems_nstack; i++) {
      if (nstrcasestr( systems_stack[i].name, sysname ) != NULL) {
         names[len] = systems_stack[i].name;
         len++;
      }
   }

   /* Free if empty. */
   if (len == 0) {
      free(names);
      names = NULL;
   }

   *n = len;
   return names;
}




/**
 * @brief Get the system from its name.
 *
 *    @param sysname Name to match.
 *    @return System matching sysname.
 */
StarSystem* system_get( const char* sysname )
{
   int i;

   for (i=0; i<systems_nstack; i++)
      if (strcmp(sysname, systems_stack[i].name)==0)
         return &systems_stack[i];

   WARN(_("System '%s' not found in stack"), sysname);
   return NULL;
}


/**
 * @brief Get the system by its index.
 *
 *    @param id Index to match.
 *    @return System matching index.
 */
StarSystem* system_getIndex( int id )
{
   return &systems_stack[ id ];
}


/**
 * @brief Gets the index of a star system.
 *
 *    @param sys System to get index of.
 *    @return The index of the system.
 */
int system_index( StarSystem *sys )
{
   return sys->id;
}


/**
 * @brief Get the name of a system from a planetname.
 *
 *    @param planetname Planet name to match.
 *    @return Name of the system planet belongs to.
 */
char* planet_getSystem( const char* planetname )
{
   int i;

   for (i=0; i<spacename_nstack; i++)
      if (strcmp(planetname_stack[i],planetname)==0)
         return systemname_stack[i];

   DEBUG(_("Planet '%s' not found in planetname stack"), planetname);
   return NULL;
}


/**
 * @brief Gets a planet based on its name.
 *
 *    @param planetname Name to match.
 *    @return Planet matching planetname.
 */
Planet* planet_get( const char* planetname )
{
   int i;

   if (planetname==NULL) {
      WARN(_("Trying to find NULL planet..."));
      return NULL;
   }

   for (i=0; i<planet_nstack; i++)
      if (strcmp(planet_stack[i].name,planetname)==0)
         return &planet_stack[i];

   WARN(_("Planet '%s' not found in the universe"), planetname);
   return NULL;
}


/**
 * @brief Gets planet by index.
 *
 *    @param ind Index of the planet to get.
 *    @return The planet gotten.
 */
Planet* planet_getIndex( int ind )
{
   /* Sanity check. */
   if ((ind < 0) || (ind >= planet_nstack)) {
      WARN(_("Planet index '%d' out of range (max %d)"), ind, planet_nstack);
      return NULL;
   }

   return &planet_stack[ ind ];
}


/**
 * @brief Gets the ID of a planet.
 *
 *    @param p Planet to get ID of.
 *    @return The ID of the planet.
 */
int planet_index( const Planet *p )
{
   return p->id;
}


/**
 * @brief Gets all the planets.
 *
 *    @param n Number of planets gotten.
 *    @return Array of gotten planets.
 */
Planet* planet_getAll( int *n )
{
   *n = planet_nstack;
   return planet_stack;
}


/**
 * @brief Sets a planet's known status, if it's real.
 */
void planet_setKnown( Planet *p )
{
   if (p->real == ASSET_REAL)
      planet_setFlag(p, PLANET_KNOWN);
}


/**
 * @brief Check to see if a planet exists.
 *
 *    @param planetname Name of the planet to see if it exists.
 *    @return 1 if planet exists.
 */
int planet_exists( const char* planetname )
{
   int i;
   for (i=0; i<planet_nstack; i++)
      if (strcmp(planet_stack[i].name,planetname)==0)
         return 1;
   return 0;
}


/**
 * @brief Check to see if a planet exists (case insensitive).
 *
 *    @param planetname Name of the planet to see if it exists.
 *    @return The actual name of the planet or NULL if not found.
 */
const char* planet_existsCase( const char* planetname )
{
   int i;
   for (i=0; i<planet_nstack; i++)
      if (strcasecmp(planet_stack[i].name,planetname)==0)
         return planet_stack[i].name;
   return NULL;
}


/**
 * @brief Does a fuzzy case matching.
 */
char **planet_searchFuzzyCase( const char* planetname, int *n )
{
   int i, len;
   char **names;

   /* Overallocate to maximum. */
   names = malloc( sizeof(char*) * planet_nstack );

   /* Do fuzzy search. */
   len = 0;
   for (i=0; i<planet_nstack; i++) {
      if (nstrcasestr( planet_stack[i].name, planetname ) != NULL) {
         names[len] = planet_stack[i].name;
         len++;
      }
   }

   /* Free if empty. */
   if (len == 0) {
      free(names);
      names = NULL;
   }

   *n = len;
   return names;
}

/**
 * @brief Gets a jump point based on its target and system.
 *
 *    @param jumpname Name to match.
 *    @param sys System jump is in.
 *    @return Jump point matich jumpname in sys or NULL if not found.
 */
JumpPoint* jump_get( const char* jumpname, const StarSystem* sys )
{
   int i;
   JumpPoint *jp;

   if (jumpname==NULL) {
      WARN(_("Trying to find NULL jump point..."));
      return NULL;
   }

   for (i=0; i<sys->njumps; i++) {
      jp = &sys->jumps[i];
      if (strcmp(jp->target->name,jumpname)==0)
         return jp;
   }

   WARN(_("Jump point '%s' not found in %s"), jumpname, sys->name);
   return NULL;
}


/**
 * @brief Less safe version of jump_get that works with pointers.
 *
 *    @param target Target system jump leads to.
 *    @param sys System to look in.
 *    @return Jump point in sys to target or NULL if not found.
 */
JumpPoint* jump_getTarget( StarSystem* target, const StarSystem* sys )
{
   int i;
   JumpPoint *jp;
   for (i=0; i<sys->njumps; i++) {
      jp = &sys->jumps[i];
      if (jp->target == target)
         return jp;
   }
   WARN(_("Jump point to '%s' not found in %s"), target->name, sys->name);
   return NULL;
}


/**
 * @brief Controls fleet spawning.
 *
 *    @param dt Current delta tick.
 *    @param init Should be 1 to initialize the scheduler.
 */
static void system_scheduler( double dt, int init )
{
   int i, n;
   nlua_env env;
   SystemPresence *p;
   Pilot *pilot;

   /* Go through all the factions and reduce the timer. */
   for (i=0; i < cur_system->npresence; i++) {
      p = &cur_system->presence[i];
      env = faction_getScheduler( p->faction );

      /* Must have a valid scheduler. */
      if (env==LUA_NOREF)
         continue;

      /* Spawning is disabled for this faction. */
      if (p->disabled)
         continue;

      /* Run the appropriate function. */
      if (init) {
         nlua_getenv( env, "create" ); /* f */
         if (lua_isnil(naevL,-1)) {
            WARN(_("Lua Spawn script for faction '%s' missing obligatory entry point 'create'."),
                  faction_name( p->faction ) );
            lua_pop(naevL,1);
            continue;
         }
         n = 0;
      }
      else {
         /* Decrement dt, only continue  */
         p->timer -= dt;
         if (p->timer >= 0.)
            continue;

         nlua_getenv( env, "spawn" ); /* f */
         if (lua_isnil(naevL,-1)) {
            WARN(_("Lua Spawn script for faction '%s' missing obligatory entry point 'spawn'."),
                  faction_name( p->faction ) );
            lua_pop(naevL,1);
            continue;
         }
         lua_pushnumber( naevL, p->curUsed ); /* f, presence */
         n = 1;
      }
      lua_pushnumber( naevL, p->value ); /* f, [arg,], max */

      /* Actually run the function. */
      if (nlua_pcall(env, n+1, 2)) { /* error has occurred */
         WARN(_("Lua Spawn script for faction '%s' : %s"),
               faction_name( p->faction ), lua_tostring(naevL,-1));
         lua_pop(naevL,1);
         continue;
      }

      /* Output is handled the same way. */
      if (!lua_isnumber(naevL,-2)) {
         WARN(_("Lua spawn script for faction '%s' failed to return timer value."),
               faction_name( p->faction ) );
         lua_pop(naevL,2);
         continue;
      }
      p->timer    += lua_tonumber(naevL,-2);
      /* Handle table if it exists. */
      if (lua_istable(naevL,-1)) {
         lua_pushnil(naevL); /* tk, k */
         while (lua_next(naevL,-2) != 0) { /* tk, k, v */
            /* Must be table. */
            if (!lua_istable(naevL,-1)) {
               WARN(_("Lua spawn script for faction '%s' returns invalid data (not a table)."),
                     faction_name( p->faction ) );
               lua_pop(naevL,2); /* tk, k */
               continue;
            }

            lua_getfield( naevL, -1, "pilot" ); /* tk, k, v, p */
            if (!lua_ispilot(naevL,-1)) {
               WARN(_("Lua spawn script for faction '%s' returns invalid data (not a pilot)."),
                     faction_name( p->faction ) );
               lua_pop(naevL,2); /* tk, k */
               continue;
            }
            pilot = pilot_get( lua_topilot(naevL,-1) );
            if (pilot == NULL) {
               lua_pop(naevL,2); /* tk, k */
               continue;
            }
            lua_pop(naevL,1); /* tk, k, v */
            lua_getfield( naevL, -1, "presence" ); /* tk, k, v, p */
            if (!lua_isnumber(naevL,-1)) {
               WARN(_("Lua spawn script for faction '%s' returns invalid data (not a number)."),
                     faction_name( p->faction ) );
               lua_pop(naevL,2); /* tk, k */
               continue;
            }
            pilot->presence = lua_tonumber(naevL,-1);
            p->curUsed     += pilot->presence;
            lua_pop(naevL,2); /* tk, k */
         }
      }
      lua_pop(naevL,2);
   }
}


/**
 * @brief Mark when a faction changes.
 */
void space_factionChange (void)
{
   space_fchg = 1;
}


/**
 * @brief Controls fleet spawning.
 *
 *    @param dt Current delta tick.
 */
void space_update( const double dt )
{
   int i, j;
   double x, y;
   Pilot *p;
   Damage dmg;
   HookParam hparam[3];
   AsteroidAnchor *ast;
   Asteroid *a;
   Debris *d;
   Pilot *pplayer;
   Solid *psolid;

   /* Needs a current system. */
   if (cur_system == NULL)
      return;

   /* If spawning is enabled, call the scheduler. */
   if (space_spawn)
      system_scheduler( dt, 0 );

   /*
    * Volatile systems.
    */
   if (cur_system->nebu_volatility > 0.) {
      dmg.type          = dtype_get("nebula");
      dmg.damage        = pow2(cur_system->nebu_volatility) / 500. * dt;
      dmg.penetration   = 1.; /* Full penetration. */
      dmg.disable       = 0.;

      /* Damage pilots in volatile systems. */
      for (i=0; i<pilot_nstack; i++) {
         p = pilot_stack[i];
         pilot_hit( p, NULL, 0, &dmg, 0 );
      }
   }


   /*
    * Interference.
    */
   if (cur_system->interference > 0.) {
      /* Always dark. */
      if (cur_system->interference >= 1000.)
         interference_alpha = 1.;

      /* Normal scenario. */
      else {
         interference_timer -= dt;
         if (interference_timer < 0.) {
            /* 0    ->  [   1,   5   ]
             * 250  ->  [ 0.75, 3.75 ]
             * 500  ->  [  0.5, 2.5  ]
             * 750  ->  [ 0.25, 1.25 ]
             * 1000 ->  [   0,   0   ] */
            interference_timer += (1000. - cur_system->interference) / 1000. *
                  (3. + RNG_2SIGMA() );

            /* 0    ->  [  0,   0  ]
             * 250  ->  [-0.5, 1.5 ]
             * 500  ->  [ -1,   3  ]
             * 1000 ->  [  0,   6  ] */
            interference_target = cur_system->interference/1000. * 2. *
                  (1. + RNG_2SIGMA() );
         }

         /* Head towards target. */
         if (fabs(interference_alpha - interference_target) > 1e-05) {
            /* Asymptotic. */
            interference_alpha += (interference_target - interference_alpha) * dt;

            /* Limit alpha to [0.-1.]. */
            if (interference_alpha > 1.)
               interference_alpha = 1.;
            else if (interference_alpha < 0.)
               interference_alpha = 0.;
         }
      }
   }

   /* Faction updates. */
   if (space_fchg) {
      for (i=0; i<cur_system->nplanets; i++)
         planet_updateLand( cur_system->planets[i] );

      /* Verify land authorization is still valid. */
      if (player_isFlag(PLAYER_LANDACK))
         player_checkLandAck();

      gui_updateFaction();
      space_fchg = 0;
   }

   if (!space_simulating) {
      /* Planet updates */
      for (i=0; i<cur_system->nplanets; i++)
         if (( !planet_isKnown( cur_system->planets[i] )) && ( pilot_inRangePlanet( player.p, i ))) {
            planet_setKnown( cur_system->planets[i] );
            player_message( _("You discovered \a%c%s\a\0."),
                  planet_getColourChar( cur_system->planets[i] ),
                  cur_system->planets[i]->name );
            hparam[0].type  = HOOK_PARAM_STRING;
            hparam[0].u.str = "asset";
            hparam[1].type  = HOOK_PARAM_ASSET;
            hparam[1].u.la  = cur_system->planets[i]->id;
            hparam[2].type  = HOOK_PARAM_SENTINEL;
            hooks_runParam( "discover", hparam );
         }

      /* Jump point updates */
      for (i=0; i<cur_system->njumps; i++)
         if (( !jp_isKnown( &cur_system->jumps[i] )) && ( pilot_inRangeJump( player.p, i ))) {
            jp_setFlag( &cur_system->jumps[i], JP_KNOWN );
            player_message( _("You discovered a Jump Point.") );
            hparam[0].type  = HOOK_PARAM_STRING;
            hparam[0].u.str = "jump";
            hparam[1].type  = HOOK_PARAM_JUMP;
            hparam[1].u.lj.srcid = cur_system->id;
            hparam[1].u.lj.destid = cur_system->jumps[i].target->id;
            hparam[2].type  = HOOK_PARAM_SENTINEL;
            hooks_runParam( "discover", hparam );
         }
   }

   /* Update the gatherable objects. */
   gatherable_update(dt);

   /* Asteroids/Debris update */
   for (i=0; i<cur_system->nasteroids; i++) {
      ast = &cur_system->asteroids[i];

      for (j=0; j<ast->nb; j++) {
         a = &ast->asteroids[j];

         a->pos.x += a->vel.x * dt;
         a->pos.y += a->vel.y * dt;

         /* Grow and shrink */
         if (a->appearing == 1) {
            a->timer += dt;
            if (a->timer >= 2.) {
               a->timer = 0.;
               a->appearing = 0;
            }
         }

         if (a->appearing == 2) {
            a->timer += dt;
            if (a->timer >= 2.) {
               /* Remove the asteroid target to any pilot. */
               pilot_untargetAsteroid( a->parent, a->id );
               /* reinit any disappeared asteroid */
               asteroid_init( a, ast );
            }
         }

         /* Exploding asteroid */
         if (a->appearing == 3) {
            a->timer += dt;
            if (a->timer >= .5) {
               /* Make it explode */
               asteroid_explode( a, ast );
            }
         }

         /* Manage the asteroid getting outside the field */
         if ( space_isInField(&a->pos)<0 && a->appearing==0 ) {
            /* Make it shrink */
            a->timer = 0.;
            a->appearing = 2;
         }
      }

      x = 0;
      y = 0;
      pplayer = pilot_get( PLAYER_ID );
      if (pplayer != NULL) {
         psolid  = pplayer->solid;
         x = psolid->vel.x;
         y = psolid->vel.y;
      }

      for (j=0; j<ast->ndebris; j++) {
         d = &ast->debris[j];

         d->pos.x += (d->vel.x-x) * dt;
         d->pos.y += (d->vel.y-y) * dt;

         /* Check boundaries */
         if (d->pos.x > SCREEN_W + DEBRIS_BUFFER)
            d->pos.x -= SCREEN_W + 2*DEBRIS_BUFFER;
         else if (d->pos.y > SCREEN_H + DEBRIS_BUFFER)
            d->pos.y -= SCREEN_H + 2*DEBRIS_BUFFER;
         else if (d->pos.x < -DEBRIS_BUFFER)
            d->pos.x += SCREEN_W + 2*DEBRIS_BUFFER;
         else if (d->pos.y < -DEBRIS_BUFFER)
            d->pos.y += SCREEN_H + 2*DEBRIS_BUFFER;
      }

   }
}


/**
 * @brief Initializes the system.
 *
 *    @param sysname Name of the system to initialize.
 */
void space_init( const char* sysname )
{
   char* nt;
   int i, j, n, s;
   Planet *pnt;
   AsteroidAnchor *ast;
   Asteroid *a;
   Debris *d;

   /* cleanup some stuff */
   player_clear(); /* clears targets */
   ovr_mrkClear(); /* Clear markers when jumping. */
   pilots_clean(); /* destroy all the current pilots, except player */
   weapon_clear(); /* get rid of all the weapons */
   spfx_clear(); /* get rid of the explosions */
   gatherable_free(); /* get rid of gatherable stuff. */
   gatherable_free();
   background_clear(); /* Get rid of the background. */
   space_spawn = 1; /* spawn is enabled by default. */
   interference_timer = 0.; /* Restart timer. */
   if (player.p != NULL) {
      pilot_lockClear( player.p );
      pilot_clearTimers( player.p ); /* Clear timers. */
      player_clearEscorts(); /* Must clear escorts to keep deployment sane. */
   }

   if ((sysname==NULL) && (cur_system==NULL))
      ERR(_("Cannot reinit system if there is no system previously loaded"));
   else if (sysname!=NULL) {
      for (i=0; i < systems_nstack; i++)
         if (strcmp(sysname, systems_stack[i].name)==0)
            break;

      if (i>=systems_nstack)
         ERR(_("System %s not found in stack"), sysname);
      cur_system = &systems_stack[i];

      nt = ntime_pretty(0, 2);
      player_message(_("\apEntering System %s on %s."), sysname, nt);
      free(nt);

      /* Handle background */
      if (cur_system->nebu_density > 0.) {
         /* Background is Nebula */
         nebu_prep( cur_system->nebu_density, cur_system->nebu_volatility );

         /* Set up sound. */
         sound_env( SOUND_ENV_NEBULA, cur_system->nebu_density );
      }
      else {
         /* Background is starry */
         background_initStars( cur_system->stars );

         /* Set up sound. */
         sound_env( SOUND_ENV_NORMAL, 0. );
      }
   }

   /* Set up planets. */
   for (i=0; i<cur_system->nplanets; i++) {
      pnt = cur_system->planets[i];
      pnt->bribed = 0;
      pnt->land_override = 0;
      planet_updateLand( pnt );
   }

   /* Set up asteroids. */
   for (i=0; i<cur_system->nasteroids; i++) {
      ast = &cur_system->asteroids[i];
      ast->id = i;

      /* Add the asteroids to the anchor */
      ast->asteroids = malloc( (ast->nb) * sizeof(Asteroid) );
      for (j=0; j<ast->nb; j++) {
         a = &ast->asteroids[j];
         a->id = j;
         asteroid_init(a, ast);
      }
      /* Add the debris to the anchor */
      ast->debris = malloc( (ast->ndebris) * sizeof(Debris) );
      for (j=0; j<ast->ndebris; j++) {
         d = &ast->debris[j];
         debris_init(d);
      }
   }

   /* Clear interference if you leave system with interference. */
   if (cur_system->interference == 0.)
      interference_alpha = 0.;

   /* See if we should get a new music song. */
   if (player.p != NULL)
      music_choose(NULL);

   /* Reset player enemies. */
   player.enemies = 0;

   /* Update the pilot sensor range. */
   pilot_updateSensorRange();

   /* Reset any schedules and used presence. */
   for (i=0; i<cur_system->npresence; i++) {
      cur_system->presence[i].curUsed  = 0;
      cur_system->presence[i].timer    = 0.;
      cur_system->presence[i].disabled = 0;
   }

   /* Load graphics. */
   space_gfxLoad( cur_system );

   /* Call the scheduler. */
   system_scheduler( 0., 1 );

   /* we now know this system */
   sys_setFlag(cur_system,SYSTEM_KNOWN);

   /* Simulate system. */
   space_simulating = 1;
   if (player.p != NULL)
      pilot_setFlag( player.p, PILOT_INVISIBLE );
   player_messageToggle( 0 );
   s = sound_disabled;
   sound_disabled = 1;
   ntime_allowUpdate( 0 );
   n = SYSTEM_SIMULATE_TIME / fps_min;
   for (i=0; i<n; i++)
      update_routine( fps_min, 1 );
   ntime_allowUpdate( 1 );
   sound_disabled = s;
   player_messageToggle( 1 );
   if (player.p != NULL)
      pilot_rmFlag( player.p, PILOT_INVISIBLE );
   space_simulating = 0;

   /* Refresh overlay if necessary (player kept it open). */
   ovr_refresh();

   /* Update gui. */
   gui_setSystem();

   /* Start background. */
   background_load( cur_system->background );
}


/**
 * @brief Initializes an asteroid.
 *    @param ast Asteroid to initialize.
 *    @param field Asteroid field the asteroid belongs to.
 */
void asteroid_init( Asteroid *ast, AsteroidAnchor *field )
{
   int i, j, k;
   double mod, theta, x, y;
   AsteroidSubset *sub;
   AsteroidType *at;

   ast->parent = field->id;
<<<<<<< HEAD
=======
   ast->scanned = 0;
>>>>>>> af034b70

   /* Get a random position:
       * choose a convex subset
       * choose a triangle 
       * get a random position in a reference 1X1 rectangle
       * transform it into a triangle (by folding)
       * apply a linear transformation to the reference triangle */
   k = RNG( 0, field->nsubsets-1 );
   sub = &field->subsets[k];

   i = RNG( 0, sub->ncorners-1 );
   if (i<sub->ncorners-1)
      j = i+1;
   else
      j = 0;
   x = RNGF();
   y = RNGF();
   if (x+y > 1) {
      x = 1-x;
      y = 1-y;
   }
   ast->pos.x = sub->pos.x*(1-x-y)
                + sub->corners[i].x*x + sub->corners[j].x*y;
   ast->pos.y = sub->pos.y*(1-x-y)
                + sub->corners[i].y*x + sub->corners[j].y*y;

   /* And a random velocity */
   theta = RNGF()*2.*M_PI;
   mod = RNGF() * 20;
   vect_pset( &ast->vel, mod, theta );

   /* randomly init the type of asteroid */
   i = RNG(0,field->ntype-1);
   ast->type = field->type[i];
   /* randomly init the gfx ID */
   at = &asteroid_types[ast->type];
   ast->gfxID = RNG(0,at->ngfx-1);

   /* Grow effect stuff */
   ast->appearing = 1;
   ast->timer = 0.;
}


/**
 * @brief Initializes a debris.
 *    @param deb Debris to initialize.
 *    @param field Asteroid field the asteroid belongs to.
 */
void debris_init( Debris *deb )
{
   double theta, mod;

   /* Position */
   deb->pos.x = (double)RNG(-DEBRIS_BUFFER, SCREEN_W + DEBRIS_BUFFER);
   deb->pos.y = (double)RNG(-DEBRIS_BUFFER, SCREEN_H + DEBRIS_BUFFER);

   /* And a random velocity */
   theta = RNGF()*2.*M_PI;
   mod = RNGF() * 20;
   vect_pset( &deb->vel, mod, theta );

   /* Randomly init the gfx ID */
   deb->gfxID = RNG(0,(int)nasterogfx-1);

   /* Random height vs player. */
   deb->height = .8 + RNGF()*.4;
}


/**
 * @brief Creates a new planet.
 */
Planet *planet_new (void)
{
   Planet *p;
   int realloced;

   /* See if stack must grow. */
   planet_nstack++;
   realloced = 0;
   if (planet_nstack > planet_mstack) {
      planet_mstack *= 2;
      planet_stack   = realloc( planet_stack, sizeof(Planet) * planet_mstack );
      realloced      = 1;
   }

   /* Clean up memory. */
   p           = &planet_stack[ planet_nstack-1 ];
   memset( p, 0, sizeof(Planet) );
   p->id       = planet_nstack-1;
   p->faction  = -1;

   /* Reconstruct the jumps. */
   if (!systems_loading && realloced)
      systems_reconstructPlanets();

   return p;
}


/**
 * @brief Loads all the planets in the game.
 *
 *    @return 0 on success.
 */
static int planets_load ( void )
{
   size_t bufsize;
   char *buf, **planet_files, *file;
   xmlNodePtr node;
   xmlDocPtr doc;
   Planet *p;
   size_t nfiles;
   size_t i, len;

   /* Load landing stuff. */
   landing_env = nlua_newEnv(0);
   nlua_loadStandard(landing_env);
   buf         = ndata_read( LANDING_DATA_PATH, &bufsize );
   if (nlua_dobufenv(landing_env, buf, bufsize, LANDING_DATA_PATH) != 0) {
      WARN( _("Failed to load landing file: %s\n"
            "%s\n"
            "Most likely Lua file has improper syntax, please check"),
            LANDING_DATA_PATH, lua_tostring(naevL,-1));
   }
   free(buf);

   /* Initialize stack if needed. */
   if (planet_stack == NULL) {
      planet_mstack = CHUNK_SIZE;
      planet_stack = malloc( sizeof(Planet) * planet_mstack );
      planet_nstack = 0;
   }

   /* Load XML stuff. */
   planet_files = ndata_list( PLANET_DATA_PATH, &nfiles );
   for (i=0; i<nfiles; i++) {
      len  = (strlen(PLANET_DATA_PATH)+strlen(planet_files[i])+2);
      file = malloc( len );
      nsnprintf( file, len,"%s%s",PLANET_DATA_PATH,planet_files[i]);
      buf  = ndata_read( file, &bufsize );
      doc  = xmlParseMemory( buf, bufsize );
      if (doc == NULL) {
         WARN(_("%s file is invalid xml!"),file);
         free(file);
         free(buf);
         continue;
      }

      node = doc->xmlChildrenNode; /* first planet node */
      if (node == NULL) {
         WARN(_("Malformed %s file: does not contain elements"),file);
         free(file);
         xmlFreeDoc(doc);
         free(buf);
         continue;
      }

      if (xml_isNode(node,XML_PLANET_TAG)) {
         p = planet_new();
         planet_parse( p, node );
      }

      /* Clean up. */
      free(file);
      xmlFreeDoc(doc);
      free(buf);
   }

   /* Clean up. */
   for (i=0; i<nfiles; i++)
      free( planet_files[i] );
   free( planet_files );

   return 0;
}


/**
 * @brief Gets the planet colour char.
 */
char planet_getColourChar( Planet *p )
{
   if (!planet_hasService( p, PLANET_SERVICE_INHABITED ))
      return 'I';

   if (p->can_land || p->bribed) {
      if (areAllies(FACTION_PLAYER,p->faction))
         return 'F';
      return 'N';
   }

   if (areEnemies(FACTION_PLAYER,p->faction))
      return 'H';
   return 'R';
}


/**
 * @brief Gets the planet colour.
 */
const glColour* planet_getColour( Planet *p )
{
   if (!planet_hasService( p, PLANET_SERVICE_INHABITED ))
      return &cInert;

   if (p->can_land || p->bribed) {
      if (areAllies(FACTION_PLAYER,p->faction))
         return &cFriend;
      return &cNeutral;
   }

   if (areEnemies(FACTION_PLAYER,p->faction))
      return &cHostile;
   return &cRestricted;
}


/**
 * @brief Updates the land possibilities of a planet.
 *
 *    @param p Planet to update land possibilities of.
 */
void planet_updateLand( Planet *p )
{
   char *str;

   /* Must be inhabited. */
   if (!planet_hasService( p, PLANET_SERVICE_INHABITED ) ||
         (player.p == NULL))
      return;

   /* Clean up old stuff. */
   free( p->land_msg );
   free( p->bribe_msg );
   free( p->bribe_ack_msg );
   p->can_land    = 0;
   p->land_msg    = NULL;
   p->bribe_msg   = NULL;
   p->bribe_ack_msg = NULL;
   p->bribe_price = 0;

   /* Set up function. */
   if (p->land_func == NULL)
      str = "land";
   else
      str = p->land_func;
   nlua_getenv( landing_env, str );
   lua_pushplanet( naevL, p->id );
   if (nlua_pcall(landing_env, 1, 5)) { /* error has occurred */
      WARN(_("Landing: '%s' : %s"), str, lua_tostring(naevL,-1));
      lua_pop(naevL,1);
      return;
   }

   /* Parse parameters. */
   p->can_land = lua_toboolean(naevL,-5);
   if (lua_isstring(naevL,-4))
      p->land_msg = strdup( lua_tostring(naevL,-4) );
   else {
      WARN( _("%s: %s (%s) -> return parameter 2 is not a string!"), LANDING_DATA_PATH, str, p->name );
      p->land_msg = strdup( _("Invalid land message") );
   }
   /* Parse bribing. */
   if (!p->can_land && lua_isnumber(naevL,-3)) {
      p->bribe_price = lua_tonumber(naevL,-3);
      /* We need the bribe message. */
      if (lua_isstring(naevL,-2))
         p->bribe_msg = strdup( lua_tostring(naevL,-2) );
      else {
         WARN( "%s: %s (%s) -> return parameter 4 is not a string!", LANDING_DATA_PATH, str, p->name );
         p->bribe_msg = strdup( _("Invalid bribe message") );
      }
      /* We also need the bribe ACK message. */
      if (lua_isstring(naevL,-1))
         p->bribe_ack_msg = strdup( lua_tostring(naevL,-1) );
      else {
         WARN( _("%s: %s -> return parameter 5 is not a string!"), LANDING_DATA_PATH, str, p->name );
         p->bribe_ack_msg = strdup( _("Invalid bribe ack message") );
      }
   }
   else if (lua_isstring(naevL,-3))
      p->bribe_msg = strdup( lua_tostring(naevL,-3) );
   else if (!lua_isnil(naevL,-3))
      WARN( _("%s: %s (%s) -> return parameter 3 is not a number or string or nil!"), LANDING_DATA_PATH, str, p->name );

   lua_pop(naevL,5);

   /* Unset bribe status if bribing is no longer possible. */
   if (p->bribed && p->bribe_ack_msg == NULL)
      p->bribed = 0;
}


/**
 * @brief Loads all the graphics for a star system.
 *
 *    @param sys System to load graphics for.
 */
void space_gfxLoad( StarSystem *sys )
{
   int i;
   Planet *planet;
   for (i=0; i<sys->nplanets; i++) {
      planet = sys->planets[i];

      if (planet->real != ASSET_REAL)
         continue;

      if (planet->gfx_space == NULL)
         planet->gfx_space = gl_newImage( planet->gfx_spaceName, OPENGL_TEX_MIPMAPS );
   }
}


/**
 * @brief Unloads all the graphics for a star system.
 *
 *    @param sys System to unload graphics for.
 */
void space_gfxUnload( StarSystem *sys )
{
   int i;
   Planet *planet;
   for (i=0; i<sys->nplanets; i++) {
      planet = sys->planets[i];
      if (planet->gfx_space != NULL) {
         gl_freeTexture( planet->gfx_space );
         planet->gfx_space = NULL;
      }
   }
}


/**
 * @brief Parses a planet from an xml node.
 *
 *    @param planet Planet to fill up.
 *    @param parent Node that contains planet data.
 *    @return 0 on success.
 */
static int planet_parse( Planet *planet, const xmlNodePtr parent )
{
   int mem;
   char str[PATH_MAX], *tmp;
   xmlNodePtr node, cur, ccur;
   unsigned int flags;

   /* Clear up memory for sane defaults. */
   flags          = 0;
   planet->real   = ASSET_REAL;
   planet->hide   = 0.01;

   /* Get the name. */
   xmlr_attr( parent, "name", planet->name );

   node = parent->xmlChildrenNode;
   do {

      /* Only handle nodes. */
      xml_onlyNodes(node);

      if (xml_isNode(node,"virtual")) {
         planet->real   = ASSET_VIRTUAL;
         continue;
      }
      else if (xml_isNode(node,"GFX")) {
         cur = node->children;
         do {
            if (xml_isNode(cur,"space")) { /* load space gfx */
               nsnprintf( str, PATH_MAX, PLANET_GFX_SPACE_PATH"%s", xml_get(cur));
               planet->gfx_spaceName = strdup(str);
               planet->gfx_spacePath = xml_getStrd(cur);
               planet_setRadiusFromGFX(planet);
            }
            else if (xml_isNode(cur,"exterior")) { /* load land gfx */
               nsnprintf( str, PATH_MAX, PLANET_GFX_EXTERIOR_PATH"%s", xml_get(cur));
               planet->gfx_exterior = strdup(str);
               planet->gfx_exteriorPath = xml_getStrd(cur);
            }
         } while (xml_nextNode(cur));
         continue;
      }
      else if (xml_isNode(node,"pos")) {
         cur          = node->children;
         do {
            if (xml_isNode(cur,"x")) {
               flags |= FLAG_XSET;
               planet->pos.x = xml_getFloat(cur);
            }
            else if (xml_isNode(cur,"y")) {
               flags |= FLAG_YSET;
               planet->pos.y = xml_getFloat(cur);
            }
         } while (xml_nextNode(cur));
         continue;
      }
      else if (xml_isNode(node, "presence")) {
         cur = node->children;
         do {
            xmlr_float(cur, "value", planet->presenceAmount);
            xmlr_int(cur, "range", planet->presenceRange);
            if (xml_isNode(cur,"faction")) {
               flags |= FLAG_FACTIONSET;
               planet->faction = faction_get( xml_get(cur) );
               continue;
            }
         } while (xml_nextNode(cur));
         continue;
      }
      else if (xml_isNode(node,"general")) {
         cur = node->children;
         do {
            /* Direct reads. */
            xmlr_strd(cur, "class", planet->class);
            xmlr_strd(cur, "bar", planet->bar_description);
            xmlr_strd(cur, "description", planet->description );
            xmlr_ulong(cur, "population", planet->population );
            xmlr_float(cur, "hide", planet->hide );

            if (xml_isNode(cur, "services")) {
               flags |= FLAG_SERVICESSET;
               ccur = cur->children;
               planet->services = 0;
               do {
                  xml_onlyNodes(ccur);

                  if (xml_isNode(ccur, "land")) {
                     planet->services |= PLANET_SERVICE_LAND;
                     tmp = xml_get(ccur);
                     if (tmp != NULL) {
                        planet->land_func = strdup(tmp);
#ifdef DEBUGGING
                        if (landing_env != LUA_NOREF) {
                           nlua_getenv( landing_env, tmp );
                           if (lua_isnil(naevL,-1))
                              WARN(_("Planet '%s' has landing function '%s' which is not found in '%s'."),
                                    planet->name, tmp, LANDING_DATA_PATH);
                           lua_pop(naevL,1);
                        }
#endif /* DEBUGGING */
                     }
                  }
                  else if (xml_isNode(ccur, "refuel"))
                     planet->services |= PLANET_SERVICE_REFUEL | PLANET_SERVICE_INHABITED;
                  else if (xml_isNode(ccur, "bar"))
                     planet->services |= PLANET_SERVICE_BAR | PLANET_SERVICE_INHABITED;
                  else if (xml_isNode(ccur, "missions"))
                     planet->services |= PLANET_SERVICE_MISSIONS | PLANET_SERVICE_INHABITED;
                  else if (xml_isNode(ccur, "commodity"))
                     planet->services |= PLANET_SERVICE_COMMODITY | PLANET_SERVICE_INHABITED;
                  else if (xml_isNode(ccur, "outfits"))
                     planet->services |= PLANET_SERVICE_OUTFITS | PLANET_SERVICE_INHABITED;
                  else if (xml_isNode(ccur, "shipyard"))
                     planet->services |= PLANET_SERVICE_SHIPYARD | PLANET_SERVICE_INHABITED;
                  else if (xml_isNode(ccur, "blackmarket"))
                     planet->services |= PLANET_SERVICE_BLACKMARKET;
                  else
                     WARN(_("Planet '%s' has unknown services tag '%s'"), planet->name, ccur->name);

               } while (xml_nextNode(ccur));
            }

            else if (xml_isNode(cur, "commodities")) {
               ccur = cur->children;
               mem = 0;
               do {
                  if (xml_isNode(ccur,"commodity")) {
                     planet->ncommodities++;
                     /* Memory must grow. */
                     if (planet->ncommodities > mem) {
                        if (mem == 0)
                           mem = CHUNK_SIZE_SMALL;
                        else
                           mem *= 2;
                        planet->commodities = realloc(planet->commodities,
                              mem * sizeof(Commodity*));
                     }
                     planet->commodities[planet->ncommodities-1] =
                        commodity_get( xml_get(ccur) );
                  }
               } while (xml_nextNode(ccur));
               /* Shrink to minimum size. */
               planet->commodities = realloc(planet->commodities,
                     planet->ncommodities * sizeof(Commodity*));
            }

            else if (xml_isNode(cur, "blackmarket")) {
               planet_addService(planet, PLANET_SERVICE_BLACKMARKET);
            }
         } while (xml_nextNode(cur));
         continue;
      }
      else if (xml_isNode(node, "tech")) {
         planet->tech = tech_groupCreateXML( node );
         continue;
      }

      DEBUG(_("Unknown node '%s' in planet '%s'"),node->name,planet->name);
   } while (xml_nextNode(node));

/*
 * verification
 */
#define MELEMENT(o,s)   if (o) WARN(_("Planet '%s' missing '%s' element"), planet->name, s)
   /* Issue warnings on missing items only it the asset is real. */
   if (planet->real == ASSET_REAL) {
      MELEMENT(planet->gfx_spaceName==NULL,"GFX space");
      MELEMENT( planet_hasService(planet,PLANET_SERVICE_LAND) &&
            planet->gfx_exterior==NULL,"GFX exterior");
      /* MELEMENT( planet_hasService(planet,PLANET_SERVICE_INHABITED) &&
            (planet->population==0), "population"); */
      MELEMENT((flags&FLAG_XSET)==0,"x");
      MELEMENT((flags&FLAG_YSET)==0,"y");
      MELEMENT(planet->class==NULL,"class");
      MELEMENT( planet_hasService(planet,PLANET_SERVICE_LAND) &&
            planet->description==NULL,"description");
      MELEMENT( planet_hasService(planet,PLANET_SERVICE_BAR) &&
            planet->bar_description==NULL,"bar");
      MELEMENT( planet_hasService(planet,PLANET_SERVICE_INHABITED) &&
            (flags&FLAG_FACTIONSET)==0,"faction");
      MELEMENT((flags&FLAG_SERVICESSET)==0,"services");
      MELEMENT( (planet_hasService(planet,PLANET_SERVICE_OUTFITS) ||
               planet_hasService(planet,PLANET_SERVICE_SHIPYARD)) &&
            (planet->tech==NULL), "tech" );
      /*MELEMENT( planet_hasService(planet,PLANET_SERVICE_COMMODITY) &&
            (planet->ncommodities==0),"commodity" );*/
      MELEMENT( (flags&FLAG_FACTIONSET) && (planet->presenceAmount == 0.),
            "presence" );
   }
#undef MELEMENT

   /* Square to allow for linear multiplication with squared distances. */
   planet->hide = pow2(planet->hide);

   return 0;
}


/**
 * @brief Sets a planet's radius based on which space gfx it uses.
 *
 *    @param planet Planet to set radius for.
 *    @return 0 on success.
 */
int planet_setRadiusFromGFX(Planet* planet)
{
   SDL_RWops *rw;
   npng_t *npng;
   png_uint_32 w, h;
   int nbuf;
   char *buf, path[PATH_MAX], str[PATH_MAX];

   /* New path. */
   nsnprintf( path, sizeof(path), "%s%s", PLANET_GFX_SPACE_PATH, planet->gfx_spacePath );

   rw = ndata_rwops( path );
   if (rw == NULL) {
      WARN(_("Planet '%s' has inexisting graphic '%s'!"), planet->name, planet->gfx_spacePath );
      return -1;
   }
   else {
      npng = npng_open( rw );
      if (npng != NULL) {
         npng_dim( npng, &w, &h );
         nbuf = npng_metadata( npng, "radius", &buf );
         if (nbuf > 0) {
            strncpy( str, buf, MIN( (unsigned int)nbuf, sizeof(str) ) );
            str[ nbuf ] = '\0';
            planet->radius = atof( str );
         }
         else
            planet->radius = 0.8 * (double)(w+h)/4.; /* (w+h)/2 is diameter, /2 for radius */

         npng_close( npng );
      }
      SDL_RWclose( rw );
   }
   return 0;
}


/**
 * @brief Adds a planet to a star system.
 *
 *    @param sys Star System to add planet to.
 *    @param planetname Name of the planet to add.
 *    @return 0 on success.
 */
int system_addPlanet( StarSystem *sys, const char *planetname )
{
   Planet *planet;

   if (sys == NULL)
      return -1;

   /* Check if need to grow the star system planet stack. */
   sys->nplanets++;
   if (sys->planets == NULL) {
      sys->planets   = malloc( sizeof(Planet*) * CHUNK_SIZE_SMALL );
      sys->planetsid = malloc( sizeof(int) * CHUNK_SIZE_SMALL );
   }
   else if (sys->nplanets > CHUNK_SIZE_SMALL) {
      sys->planets   = realloc( sys->planets, sizeof(Planet*) * sys->nplanets );
      sys->planetsid = realloc( sys->planetsid, sizeof(int) * sys->nplanets );
   }
   planet = planet_get(planetname);
   if (planet == NULL) {
      sys->nplanets--; /* Try to keep sanity if possible. */
      return -1;
   }
   sys->planets[sys->nplanets-1]    = planet;
   sys->planetsid[sys->nplanets-1]  = planet->id;

   /* add planet <-> star system to name stack */
   spacename_nstack++;
   if (spacename_nstack > spacename_mstack) {
      if (spacename_mstack == 0)
         spacename_mstack = CHUNK_SIZE;
      else
         spacename_mstack *= 2;
      planetname_stack = realloc(planetname_stack,
            sizeof(char*) * spacename_mstack);
      systemname_stack = realloc(systemname_stack,
            sizeof(char*) * spacename_mstack);
   }
   planetname_stack[spacename_nstack-1] = planet->name;
   systemname_stack[spacename_nstack-1] = sys->name;

   economy_addQueuedUpdate();

   /* Add the presence. */
   if (!systems_loading) {
      system_addPresence( sys, planet->faction, planet->presenceAmount, planet->presenceRange );
      system_setFaction(sys);
   }

   /* Reload graphics if necessary. */
   if (cur_system != NULL)
      space_gfxLoad( cur_system );

   return 0;
}


/**
 * @brief Removes a planet from a star system.
 *
 *    @param sys Star System to remove planet from.
 *    @param planetname Name of the planet to remove.
 *    @return 0 on success.
 */
int system_rmPlanet( StarSystem *sys, const char *planetname )
{
   int i, found;
   Planet *planet ;

   if (sys == NULL) {
      WARN(_("Unable to remove planet '%s' from NULL system."), planetname);
      return -1;
   }

   /* Try to find planet. */
   planet = planet_get( planetname );
   for (i=0; i<sys->nplanets; i++)
      if (sys->planets[i] == planet)
         break;

   /* Planet not found. */
   if (i>=sys->nplanets) {
      WARN(_("Planet '%s' not found in system '%s' for removal."), planetname, sys->name);
      return -1;
   }

   /* Remove planet from system. */
   sys->nplanets--;
   memmove( &sys->planets[i], &sys->planets[i+1], sizeof(Planet*) * (sys->nplanets-i) );
   memmove( &sys->planetsid[i], &sys->planetsid[i+1], sizeof(int) * (sys->nplanets-i) );

   /* Remove the presence. */
   system_addPresence( sys, planet->faction, -(planet->presenceAmount), planet->presenceRange );

   /* Remove from the name stack thingy. */
   found = 0;
   for (i=0; i<spacename_nstack; i++)
      if (strcmp(planetname, planetname_stack[i])==0) {
         spacename_nstack--;
         memmove( &planetname_stack[i], &planetname_stack[i+1],
               sizeof(char*) * (spacename_nstack-i) );
         memmove( &systemname_stack[i], &systemname_stack[i+1],
               sizeof(char*) * (spacename_nstack-i) );
         found = 1;
         break;
      }
   if (found == 0)
      WARN(_("Unable to find planet '%s' and system '%s' in planet<->system stack."),
            planetname, sys->name );

   system_setFaction(sys);

   economy_addQueuedUpdate();

   return 0;
}

/**
 * @brief Adds a jump point to a star system from a diff.
 *
 * Note that economy_execQueued should always be run after this.
 *
 *    @param sys Star System to add jump point to.
 *    @param jumpname Name of the jump point to add.
 *    @return 0 on success.
 */
int system_addJumpDiff( StarSystem *sys, xmlNodePtr node )
{
   if (system_parseJumpPointDiff(node, sys) <= -1)
      return 0;
   systems_reconstructJumps();
   economy_addQueuedUpdate();

   return 1;
}


/**
 * @brief Adds a jump point to a star system.
 *
 * Note that economy_execQueued should always be run after this.
 *
 *    @param sys Star System to add jump point to.
 *    @param jumpname Name of the jump point to add.
 *    @return 0 on success.
 */
int system_addJump( StarSystem *sys, xmlNodePtr node )
{
   if (system_parseJumpPoint(node, sys) <= -1)
      return 0;
   systems_reconstructJumps();
   economy_refresh();

   return 1;
}


/**
 * @brief Removes a jump point from a star system.
 *
 * Note that economy_execQueued should always be run after this.
 *
 *    @param sys Star System to remove jump point from.
 *    @param jumpname Name of the jump point to remove.
 *    @return 0 on success.
 */
int system_rmJump( StarSystem *sys, const char *jumpname )
{
   int i;
   JumpPoint *jump;

   if (sys == NULL) {
      WARN(_("Unable to remove jump point '%s' from NULL system."), jumpname);
      return -1;
   }

   /* Try to find planet. */
   jump = jump_get( jumpname, sys );
   for (i=0; i<sys->njumps; i++)
      if (&sys->jumps[i] == jump)
         break;

   /* Planet not found. */
   if (i>=sys->njumps) {
      WARN(_("Jump point '%s' not found in system '%s' for removal."), jumpname, sys->name);
      return -1;
   }

   /* Remove jump from system. */
   sys->njumps--;

   /* Refresh presence */
   system_setFaction(sys);

   economy_addQueuedUpdate();

   return 0;
}


/**
 * @brief Adds a fleet to a star system.
 *
 *    @param sys Star System to add fleet to.
 *    @param fleet Fleet to add.
 *    @return 0 on success.
 */
int system_addFleet( StarSystem *sys, Fleet *fleet )
{
   if (sys == NULL)
      return -1;

   /* Add the fleet. */
   sys->nfleets++;
   sys->fleets = realloc( sys->fleets, sizeof(Fleet*) * sys->nfleets );
   sys->fleets[sys->nfleets - 1] = fleet;

   /* Adjust the system average. */
   sys->avg_pilot += fleet->npilots;

   return 0;
}


/**
 * @brief Removes a fleet from a star system.
 *
 *    @param sys Star System to remove fleet from.
 *    @param fleet Fleet to remove.
 *    @return 0 on success.
 */
int system_rmFleet( StarSystem *sys, Fleet *fleet )
{
   int i;

   if (sys == NULL)
      return -1;

   /* Find a matching fleet (will grab first since can be duplicates). */
   for (i=0; i<sys->nfleets; i++)
      if (fleet == sys->fleets[i])
         break;

   /* Not found. */
   if (i >= sys->nfleets)
      return -1;

   /* Remove the fleet. */
   sys->nfleets--;
   memmove(&sys->fleets[i], &sys->fleets[i + 1], sizeof(Fleet*) * (sys->nfleets - i));
   sys->fleets = realloc(sys->fleets, sizeof(Fleet*) * sys->nfleets);

   /* Adjust the system average. */
   sys->avg_pilot -= fleet->npilots;

   return 0;
}


/**
 * @brief Initializes a new star system with null memory.
 */
static void system_init( StarSystem *sys )
{
   memset( sys, 0, sizeof(StarSystem) );
   sys->faction   = -1;
}


/**
 * @brief Creates a new star system.
 */
StarSystem *system_new (void)
{
   StarSystem *sys;
   int realloced, id;

   /* Protect current system in case of realloc. */
   if (cur_system != NULL)
      id = system_index( cur_system );

   /* Check if memory needs to grow. */
   systems_nstack++;
   realloced = 0;
   if (systems_nstack > systems_mstack) {
      systems_mstack   *= 2;
      systems_stack     = realloc( systems_stack, sizeof(StarSystem) * systems_mstack );
      realloced         = 1;
   }
   sys = &systems_stack[ systems_nstack-1 ];

   /* Reset cur_system. */
   if (cur_system != NULL)
      cur_system = system_getIndex( id );

   /* Initialize system and id. */
   system_init( sys );
   sys->id = systems_nstack-1;

   /* Reconstruct the jumps. */
   if (!systems_loading && realloced)
      systems_reconstructJumps();

   return sys;
}

/**
 * @brief Reconstructs the jumps for a single system.
 */
void system_reconstructJumps (StarSystem *sys)
{
   double dx, dy;
   int j;
   JumpPoint *jp;
   double a;

   for (j=0; j<sys->njumps; j++) {
      jp          = &sys->jumps[j];
      jp->target  = system_getIndex( jp->targetid );

      /* Get heading. */
      dx = jp->target->pos.x - sys->pos.x;
      dy = jp->target->pos.y - sys->pos.y;
      a = atan2( dy, dx );
      if (a < 0.)
         a += 2.*M_PI;

      /* Update position if needed.. */
      if (jp->flags & JP_AUTOPOS) {
         jp->pos.x   = sys->radius*cos(a);
         jp->pos.y   = sys->radius*sin(a);
      }

      /* Update jump specific data. */
      gl_getSpriteFromDir( &jp->sx, &jp->sy, jumppoint_gfx, a );
      jp->angle = 2.*M_PI-a;
      jp->cosa  = cos(jp->angle);
      jp->sina  = sin(jp->angle);
   }
}

/**
 * @brief Reconstructs the jumps.
 */
void systems_reconstructJumps (void)
{
   StarSystem *sys;
   int i;

   /* So we need to calculate the shortest jump. */
   for (i=0; i<systems_nstack; i++) {
      sys = &systems_stack[i];
      system_reconstructJumps(sys);
   }
}


/**
 * @brief Updates the system planet pointers.
 */
void systems_reconstructPlanets (void)
{
   StarSystem *sys;
   int i, j;

   for (i=0; i<systems_nstack; i++) {
      sys = &systems_stack[i];
      for (j=0; j<sys->nplanets; j++)
         sys->planets[j] = &planet_stack[ sys->planetsid[j] ];
   }
}


/**
 * @brief Creates a system from an XML node.
 *
 *    @param parent XML node to get system from.
 *    @return System matching parent data.
 */
static StarSystem* system_parse( StarSystem *sys, const xmlNodePtr parent )
{
   char *ptrc;
   xmlNodePtr cur, node;
   uint32_t flags;

   /* Clear memory for sane defaults. */
   flags          = 0;
   sys->presence  = NULL;
   sys->npresence = 0;
   sys->ownerpresence = 0.;

   sys->name = xml_nodeProp(parent,"name"); /* already mallocs */

   node  = parent->xmlChildrenNode;
   do { /* load all the data */

      /* Only handle nodes. */
      xml_onlyNodes(node);

      if (xml_isNode(node,"pos")) {
         cur = node->children;
         do {
            if (xml_isNode(cur,"x")) {
               flags |= FLAG_XSET;
               sys->pos.x = xml_getFloat(cur);
            }
            else if (xml_isNode(cur,"y")) {
               flags |= FLAG_YSET;
               sys->pos.y = xml_getFloat(cur);
            }
         } while (xml_nextNode(cur));
         continue;
      }
      else if (xml_isNode(node,"general")) {
         cur = node->children;
         do {
            xmlr_strd( cur, "background", sys->background );
            xmlr_int( cur, "stars", sys->stars );
            xmlr_float( cur, "radius", sys->radius );
            if (xml_isNode(cur,"interference")) {
               flags |= FLAG_INTERFERENCESET;
               sys->interference = xml_getFloat(cur);
            }
            else if (xml_isNode(cur,"nebula")) {
               ptrc = xml_nodeProp(cur,"volatility");
               if (ptrc != NULL) { /* Has volatility  */
                  sys->nebu_volatility = atof(ptrc);
                  free(ptrc);
               }
               sys->nebu_density = xml_getFloat(cur);
            }
         } while (xml_nextNode(cur));
         continue;
      }
      /* Loads all the assets. */
      else if (xml_isNode(node,"assets")) {
         cur = node->children;
         do {
            if (xml_isNode(cur,"asset"))
               system_addPlanet( sys, xml_get(cur) );
         } while (xml_nextNode(cur));
         continue;
      }

      /* Avoid warning. */
      if (xml_isNode(node,"jumps"))
         continue;
      if (xml_isNode(node,"asteroids"))
         continue;

      DEBUG(_("Unknown node '%s' in star system '%s'"),node->name,sys->name);
   } while (xml_nextNode(node));

#define MELEMENT(o,s)      if (o) WARN(_("Star System '%s' missing '%s' element"), sys->name, s)
   if (sys->name == NULL) WARN(_("Star System '%s' missing 'name' tag"), sys->name);
   MELEMENT((flags&FLAG_XSET)==0,"x");
   MELEMENT((flags&FLAG_YSET)==0,"y");
   MELEMENT(sys->stars==0,"stars");
   MELEMENT(sys->radius==0.,"radius");
   MELEMENT((flags&FLAG_INTERFERENCESET)==0,"inteference");
#undef MELEMENT

   return 0;
}


/**
 * @brief Compares two system presences.
 */
static int sys_cmpSysFaction( const void *a, const void *b )
{
   SystemPresence *spa, *spb;

   spa = (SystemPresence*) a;
   spb = (SystemPresence*) b;

   /* Compare value. */
   if (spa->value < spb->value)
      return +1;
   else if (spa->value > spb->value)
      return -1;

   /* Compare faction id. */
   if (spa->faction < spb->faction)
      return +1;
   else if (spa->faction > spb->faction)
      return -1;

   return 0;
}


/**
 * @brief Sets the system faction based on the planets it has.
 *
 *    @param sys System to set the faction of.
 *    @return Faction that controls the system.
 */
void system_setFaction( StarSystem *sys )
{
   int i, j;
   Planet *pnt;

   /* Sort presences in descending order. */
   qsort( sys->presence, sys->npresence, sizeof(SystemPresence), sys_cmpSysFaction );

   sys->faction = -1;
   for (i=0; i<sys->npresence; i++) {
      for (j=0; j<sys->nplanets; j++) { /** @todo Handle multiple different factions. */
         pnt = sys->planets[j];
         if (pnt->real != ASSET_REAL)
            continue;

         if (pnt->faction != sys->presence[i].faction)
            continue;

         sys->faction = pnt->faction;
         return;
      }
   }
}


/**
 * @brief Parses a single jump point for a system, from unidiff.
 *
 *    @param node Parent node containing jump point information.
 *    @param sys System to which the jump point belongs.
 *    @return 0 on success.
 */
static int system_parseJumpPointDiff( const xmlNodePtr node, StarSystem *sys )
{
   JumpPoint *j;
   char *buf;
   double x, y;
   StarSystem *target;

   /* Get target. */
   xmlr_attr( node, "target", buf );
   if (buf == NULL) {
      WARN(_("JumpPoint node for system '%s' has no target attribute."), sys->name);
      return -1;
   }
   target = system_get(buf);
   if (target == NULL) {
      WARN(_("JumpPoint node for system '%s' has invalid target '%s'."), sys->name, buf );
      free(buf);
      return -1;
   }

#ifdef DEBUGGING
   int i;
   for (i=0; i<sys->njumps; i++) {
      j = &sys->jumps[i];
      if (j->targetid != target->id)
         continue;

      WARN(_("Star System '%s' has duplicate jump point to '%s'."),
            sys->name, target->name );
      break;
   }
#endif /* DEBUGGING */

   /* Allocate more space. */
   sys->jumps = realloc( sys->jumps, (sys->njumps+1)*sizeof(JumpPoint) );
   j = &sys->jumps[ sys->njumps ];
   memset( j, 0, sizeof(JumpPoint) );

   /* Handle jump point position. We want both x and y, or we autoposition the jump point. */
   xmlr_attr( node, "x", buf );
   if (buf == NULL)
      jp_setFlag(j,JP_AUTOPOS);
   else
      x = atof(buf);
   xmlr_attr( node, "y", buf );
   if (buf == NULL)
      jp_setFlag(j,JP_AUTOPOS);
   else
      y = atof(buf);

   /* Handle jump point type. */
   xmlr_attr( node, "type", buf );
   if (buf == NULL);
   else if (!strcmp(buf, "hidden"))
      jp_setFlag(j,JP_HIDDEN);
   else if (!strcmp(buf, "exitonly"))
      jp_setFlag(j,JP_EXITONLY);

   /* Handle jump point hide. */
   xmlr_attr( node, "hide", buf );
   if (buf == NULL)
      j->hide = HIDE_DEFAULT_JUMP;
   else
      j->hide = atoi(buf);

   /* Set some stuff. */
   j->target = target;
   free(buf);
   j->targetid = j->target->id;
   j->radius = 200.;

   if (!jp_isFlag(j,JP_AUTOPOS))
      vect_cset( &j->pos, x, y );

   /* Square to allow for linear multiplication with squared distances. */
   j->hide = pow2(j->hide);

   /* Added jump. */
   sys->njumps++;

   return 0;
}


/**
 * @brief Parses a single jump point for a system.
 *
 *    @param node Parent node containing jump point information.
 *    @param sys System to which the jump point belongs.
 *    @return 0 on success.
 */
static int system_parseJumpPoint( const xmlNodePtr node, StarSystem *sys )
{
   JumpPoint *j;
   char *buf;
   xmlNodePtr cur;
   double x, y;
   StarSystem *target;
   int pos;

   /* Get target. */
   xmlr_attr( node, "target", buf );
   if (buf == NULL) {
      WARN(_("JumpPoint node for system '%s' has no target attribute."), sys->name);
      return -1;
   }
   target = system_get(buf);
   if (target == NULL) {
      WARN(_("JumpPoint node for system '%s' has invalid target '%s'."), sys->name, buf );
      free(buf);
      return -1;
   }

#ifdef DEBUGGING
   int i;
   for (i=0; i<sys->njumps; i++) {
      j = &sys->jumps[i];
      if (j->targetid != target->id)
         continue;

      WARN(_("Star System '%s' has duplicate jump point to '%s'."),
            sys->name, target->name );
      break;
   }
#endif /* DEBUGGING */

   /* Allocate more space. */
   sys->jumps = realloc( sys->jumps, (sys->njumps+1)*sizeof(JumpPoint) );
   j = &sys->jumps[ sys->njumps ];
   memset( j, 0, sizeof(JumpPoint) );

   /* Set some stuff. */
   j->target = target;
   free(buf);
   j->targetid = j->target->id;
   j->radius = 200.;

   pos = 0;

   /* Parse data. */
   cur = node->xmlChildrenNode;
   do {
      xmlr_float( cur, "radius", j->radius );

      /* Handle position. */
      if (xml_isNode(cur,"pos")) {
         pos = 1;
         xmlr_attr( cur, "x", buf );
         if (buf==NULL) {
            WARN(_("JumpPoint for system '%s' has position node missing 'x' position, using 0."), sys->name);
            x = 0.;
         }
         else {
            x = atof(buf);
            free(buf);
         }
         xmlr_attr( cur, "y", buf );
         if (buf==NULL) {
            WARN(_("JumpPoint for system '%s' has position node missing 'y' position, using 0."), sys->name);
            y = 0.;
         }
         else {
            y = atof(buf);
            free(buf);
         }

         /* Set position. */
         vect_cset( &j->pos, x, y );
      }
      else if (xml_isNode(cur,"autopos"))
         jp_setFlag(j,JP_AUTOPOS);
      else if (xml_isNode(cur,"hidden"))
         jp_setFlag(j,JP_HIDDEN);
      else if (xml_isNode(cur,"exitonly"))
         jp_setFlag(j,JP_EXITONLY);
      else if (xml_isNode(cur,"hide")) {
         xmlr_float( cur,"hide", j->hide );
      }
   } while (xml_nextNode(cur));

   if (!jp_isFlag(j,JP_AUTOPOS) && !pos)
      WARN(_("JumpPoint in system '%s' is missing pos element but does not have autopos flag."), sys->name);

   /* Square to allow for linear multiplication with squared distances. */
   j->hide = pow2(j->hide);

   /* Added jump. */
   sys->njumps++;

   return 0;
}


/**
 * @brief Loads the jumps into a system.
 *
 *    @param parent System parent node.
 */
static void system_parseJumps( const xmlNodePtr parent )
{
   int i;
   StarSystem *sys;
   char* name;
   xmlNodePtr cur, node;

   name = xml_nodeProp(parent,"name"); /* already mallocs */
   sys = NULL;
   for (i=0; i<systems_nstack; i++) {
      if (strcmp( systems_stack[i].name, name)==0) {
         sys = &systems_stack[i];
         break;
      }
   }
   if (sys == NULL) {
      WARN(_("System '%s' was not found in the stack for some reason"),name);
      return;
   }
   free(name); /* no more need for it */

   node  = parent->xmlChildrenNode;

   do { /* load all the data */
      if (xml_isNode(node,"jumps")) {
         cur = node->children;
         do {
            if (xml_isNode(cur,"jump"))
               system_parseJumpPoint( cur, sys );
         } while (xml_nextNode(cur));
      }
   } while (xml_nextNode(node));
}


/**
 * @brief Parses a single asteroid field for a system.
 *
 *    @param node Parent node containing asteroid field information.
 *    @param sys System.
 *    @return 0 on success.
 */
static int system_parseAsteroidField( const xmlNodePtr node, StarSystem *sys )
{
   int i, j, k, l, m, n, retry, getout;
   AsteroidAnchor *a;
   AsteroidSubset *sub, *newsub;
   xmlNodePtr cur, pcur;
   double x, y, pro, prob;
   char *name;

   /* Allocate more space. */
   sys->asteroids = realloc( sys->asteroids, (sys->nasteroids+1)*sizeof(AsteroidAnchor) );
   a = &sys->asteroids[ sys->nasteroids ];
   memset( a, 0, sizeof(AsteroidAnchor) );

   /* Initialize stuff. */
   a->density  = .2;
   a->ncorners = 0;
   a->corners  = NULL;
   a->aera     = 0.;
   a->ntype    = 0;
   a->type     = NULL;
   vect_cset( &a->pos, 0., 0. );

   /* Parse data. */
   cur = node->xmlChildrenNode;
   do {
      xmlr_float( cur,"density", a->density );

      /* Handle types of asteroids. */
      if (xml_isNode(cur,"type")) {
         a->ntype++;
         if (a->type==NULL)
            a->type = malloc( sizeof(int) );
         else
            a->type = realloc( a->type, (a->ntype)*sizeof(int) );

         name = xml_get(cur);
         /* Find the ID */
         for (i=0; i<asteroid_ntypes; i++) {
            if ( (strcmp(asteroid_types[i].ID,name)==0) )
               a->type[a->ntype-1] = i;
         }
      }

      /* Handle corners. */
      if (xml_isNode(cur,"corner")) {
         pcur = cur->children;
         do {
            xmlr_float( pcur, "x", x );
            xmlr_float( pcur, "y", y );
         } while (xml_nextNode(pcur));
         a->ncorners++;
         if (a->corners==NULL)
            a->corners = malloc( sizeof(Vector2d) );
         else
            a->corners = realloc( a->corners, (a->ncorners)*sizeof(Vector2d) );
         /* Set position. */
         vect_cset( &a->corners[a->ncorners-1], x, y );
         /* Increment center. */
         a->pos.x += x;
         a->pos.y += y;
      }

   } while (xml_nextNode(cur));

   if (a->ncorners < 3)
       WARN(_("asteroid field in %d has less than 3 corners."), sys->name);

   /* By default, take the first in the list. */
   if (a->type == NULL) {
       a->type = malloc( sizeof(int) );
       a->ntype = 1;
       a->type[0] = 0;
   }

   /* Normalize the center */
   a->pos.x /= a->ncorners;
   a->pos.y /= a->ncorners;

   /* Compute the aera as a sum of triangles */
   for (i=0; i<a->ncorners-1; i++) {
      a->aera += (a->corners[i].x-a->pos.x)*(a->corners[i+1].y-a->pos.y) 
               - (a->corners[i+1].x-a->pos.x)*(a->corners[i].y-a->pos.y);
   }
   /* And the last one to loop */
   if (a->ncorners > 0) {
      i = a->ncorners-1;
      a->aera += (a->corners[i].x-a->pos.x)*(a->corners[0].y-a->pos.y) 
               - (a->corners[0].x-a->pos.x)*(a->corners[i].y-a->pos.y);
   }
   a->aera /= 2;

   /* Compute number of asteroids */
   a->nb      = floor( ABS(a->aera) / 500000 * a->density );
   a->ndebris = floor(100*a->density);

   /* Added asteroid. */
   sys->nasteroids++;

   /* Initialize the convex subsets. */
   a->subsets = malloc( sizeof(AsteroidSubset) );
   a->subsets[0].ncorners = a->ncorners;
   a->subsets[0].corners = a->corners;
   a->nsubsets = 1;

   /* Cut the subsets until they are all convex. */
   retry  = 1;
   getout = 0;

   while (retry) {
      retry = 0;
      for (i=0; i<a->nsubsets; i++) {
         sub = &a->subsets[i];
         for (j=0; j<sub->ncorners; j++) {
            /* Find the 2 other corners. */
            if (j>0 && j<sub->ncorners-1) {
               k = j-1;
               l = j+1;
            }
            else if (j==0) {
               k = sub->ncorners-1;
               l = j+1;
            }
            else { /* (j==ncorners-1) */
               k = j-1;
               l = 0;
            }

            /* Test the orientation of the angle towards signed aera. */
            pro = (sub->corners[k].x-sub->corners[j].x) *
                  (sub->corners[l].y-sub->corners[j].y) - 
                  (sub->corners[k].y-sub->corners[j].y) *
                  (sub->corners[l].x-sub->corners[j].x);

            if (pro * a->aera > 0) {
               /* Cut here, find an other point. */
               x = (sub->corners[k].x + sub->corners[l].x)/2;
               y = (sub->corners[k].y + sub->corners[l].y)/2;

               pro = 1.;
               for (m=0; m<sub->ncorners; m++) {
                  prob = (x-sub->corners[j].x)*(sub->corners[m].x-sub->corners[j].x) +
                         (y-sub->corners[j].y)*(sub->corners[m].y-sub->corners[j].y);
                  if ( prob < pro ) {
                     pro = prob;
                     n = m;
                  }
               }

               if (pro>=0)
                  WARN(_("Non-convex asteroid polygon seems to be self-intersecting in %d"), sys->name);

               /* Split subset i into 2 subsets */

               a->subsets = realloc( a->subsets, (a->nsubsets+1)*sizeof(AsteroidSubset) );

               /* Need to recall who is sub. */
               sub = &a->subsets[i];
               newsub = &a->subsets[a->nsubsets];

               /* First, make sure n<j: invert j and n if needed */
               if (j<n) {k=n; n=j; j=k;}

               newsub->ncorners = j-n+1;
               newsub->corners  = malloc( sizeof(Vector2d)*newsub->ncorners );

               /* Add some nodes to the new subset */
               k = 0;
               for (m=n; m<j+1; m++) {
                  newsub->corners[k] = sub->corners[m];
                  k++;
               }

               /* Remove some nodes to the old subset */
               memmove(&sub->corners[n+1], &sub->corners[j], sizeof(AsteroidSubset)*(sub->ncorners - j) );
               sub->ncorners = sub->ncorners-(j-n)+1;
               sub->corners = realloc(sub->corners, sizeof(Vector2d) * sub->ncorners);

               a->nsubsets++;

               getout = 1;
               break;
            }
         }
         if (getout) break;
      }
   }
   for (i=0; i<a->nsubsets; i++) {
      /* Get a center of the polygon */
      sub = &a->subsets[i];
      sub->pos.x = 0;
      sub->pos.y = 0;
      sub->aera  = 0;
      for (j=0; j<sub->ncorners; j++) {
         sub->pos.x += sub->corners[j].x;
         sub->pos.y += sub->corners[j].y;
      }
      sub->pos.x /= sub->ncorners;
      sub->pos.y /= sub->ncorners;

      /* Compute the aera as a sum of triangles */
      for (j=0; j<sub->ncorners-1; j++) {
         sub->aera += (sub->corners[j].x-sub->pos.x)*(sub->corners[j+1].y-sub->pos.y) 
                    - (sub->corners[j+1].x-sub->pos.x)*(sub->corners[j].y-sub->pos.y);
      }
      /* And the last one to loop */
      if (sub->ncorners > 0) {
         j = sub->ncorners-1;
         sub->aera += (sub->corners[j].x-sub->pos.x)*(sub->corners[0].y-sub->pos.y) 
                    - (sub->corners[0].x-sub->pos.x)*(sub->corners[j].y-sub->pos.y);
      }
      sub->aera /= 2;
   }
   return 0;
}


/**
 * @brief Loads the asteroid anchor into a system.
 *
 *    @param parent System parent node.
 *    @param sys System.
 */
static void system_parseAsteroids( const xmlNodePtr parent, StarSystem *sys )
{
   xmlNodePtr cur, node;

   node  = parent->xmlChildrenNode;

   do { /* load all the data */
      if (xml_isNode(node,"asteroids")) {
         cur = node->children;
         do {
            if (xml_isNode(cur,"asteroid"))
               system_parseAsteroidField( cur, sys );
         } while (xml_nextNode(cur));
      }
   } while (xml_nextNode(node));
}


/**
 * @brief Loads the entire universe into ram - pretty big feat eh?
 *
 *    @return 0 on success.
 */
int space_load (void)
{
   int i, j, len;
   int ret;
   StarSystem *sys;
   char **asteroid_files, file[PATH_MAX];

   /* Loading. */
   systems_loading = 1;

   /* Load jump point graphic - must be before systems_load(). */
   jumppoint_gfx = gl_newSprite(  PLANET_GFX_SPACE_PATH"jumppoint.png", 4, 4, OPENGL_TEX_MIPMAPS );
   jumpbuoy_gfx = gl_newImage(  PLANET_GFX_SPACE_PATH"jumpbuoy.png", 0 );

   /* Load planets. */
   ret = planets_load();
   if (ret < 0)
      return ret;

   /* Load asteroid types. */
   ret = asteroidTypes_load();
   if (ret < 0)
      return ret;

   /* Load systems. */
   ret = systems_load();
   if (ret < 0)
      return ret;

   /* Load asteroid graphics. */
   asteroid_files = ndata_list( PLANET_GFX_SPACE_PATH"asteroid/", &nasterogfx );
   asteroid_gfx = malloc( sizeof(glTexture*) * systems_mstack );

   for (i=0; i<(int)nasterogfx; i++) {
      len  = (strlen(PLANET_GFX_SPACE_PATH)+strlen(asteroid_files[i])+11);
      nsnprintf( file, len,"%s%s",PLANET_GFX_SPACE_PATH"asteroid/",asteroid_files[i] );
      asteroid_gfx[i] = gl_newImage( file, OPENGL_TEX_MIPMAPS );
   }

   /* Done loading. */
   systems_loading = 0;

   /* Apply all the presences. */
   for (i=0; i<systems_nstack; i++)
      system_addAllPlanetsPresence(&systems_stack[i]);

   /* Determine dominant faction. */
   for (i=0; i<systems_nstack; i++)
      system_setFaction( &systems_stack[i] );

   /* Reconstruction. */
   systems_reconstructJumps();
   systems_reconstructPlanets();

   /* Fine tuning. */
   for (i=0; i<systems_nstack; i++) {
      sys = &systems_stack[i];

      /* Save jump indexes. */
      for (j=0; j<sys->njumps; j++)
         sys->jumps[j].targetid = sys->jumps[j].target->id;
      sys->ownerpresence = system_getPresence( sys, sys->faction );
   }

   return 0;
}


/**
 * @brief Loads the asteroids types.
 *
 *    @return 0 on success.
 */
static int asteroidTypes_load (void)
{
   int i, j, len, namdef, qttdef;
   AsteroidType *at;
   size_t bufsize;
   char *buf, *str, file[PATH_MAX];
   xmlNodePtr node, cur, child;
   xmlDocPtr doc;
   png_uint_32 w, h;
   SDL_RWops *rw;
   npng_t *npng;
   SDL_Surface *surface;

   /* Load the data. */
   buf = ndata_read( ASTERO_DATA_PATH, &bufsize );
   if (buf == NULL) {
      WARN(_("Unable to read data from '%s'"), ASTERO_DATA_PATH);
      return -1;
   }

   /* Load the document. */
   doc = xmlParseMemory( buf, bufsize );
   if (doc == NULL) {
      WARN(_("Unable to parse document '%s'"), ASTERO_DATA_PATH);
      return -1;
   }

   /* Get the root node. */
   node = doc->xmlChildrenNode;
   if (!xml_isNode(node,"Asteroid_types")) {
      WARN( _("Malformed '%s' file: missing root element 'Asteroid_types'"), ASTERO_DATA_PATH);
      return -1;
   }

   /* Get the first node. */
   node = node->xmlChildrenNode; /* first event node */
   if (node == NULL) {
      WARN( _("Malformed '%s' file: does not contain elements"), ASTERO_DATA_PATH);
      return -1;
   }

   do {
      if (xml_isNode(node,"asteroid")) {

         /* Grow memory. */
         asteroid_types = realloc(asteroid_types, sizeof(AsteroidType)*(asteroid_ntypes+1));

         /* Load it. */
         at = &asteroid_types[asteroid_ntypes];
         at->gfxs = NULL;
         at->material = NULL;
         at->quantity = NULL;

         cur = node->children;
         i = 0; j = 0;
         do {
            if (xml_isNode(cur,"gfx")) {
               at->gfxs = realloc( at->gfxs, sizeof(glTexture*)*(i+1) );
               str = xml_get(cur);
               len  = (strlen(PLANET_GFX_SPACE_PATH)+strlen(str)+14);
               nsnprintf( file, len,"%s%s%s",PLANET_GFX_SPACE_PATH"asteroid/",str,".png");

               /* Load sprite and make collision possible. */
               rw    = ndata_rwops( file );
               npng  = npng_open( rw );
               npng_dim( npng, &w, &h );
               surface = npng_readSurface( npng, gl_needPOT(), 1 );

               at->gfxs[i] = gl_loadImagePadTrans( file, surface, rw,
                             OPENGL_TEX_MAPTRANS | OPENGL_TEX_MIPMAPS,
                             w, h, 1, 1, 0 );
               i++;
            }

            else if (xml_isNode(cur,"id"))
               at->ID = xml_getStrd(cur);

            else if (xml_isNode(cur,"commodity")) {
               at->material = realloc( at->material, sizeof(Commodity*)*(j+1) );
               at->quantity  = realloc( at->quantity, sizeof(int)*(j+1) );

               /* Check that name and quantity are defined. */
               namdef = 0; qttdef = 0;

               child = cur->children;
               do{
                  if (xml_isNode(child,"name")) {
                     str = xml_get(child);
                     at->material[j] = commodity_get( str );
                     namdef = 1;
                  }
                  else if (xml_isNode(child,"quantity")) {
                     at->quantity[j] = xml_getInt(child);
                     qttdef = 1;
                  }
               } while (xml_nextNode(child));

               if (namdef == 0 || qttdef == 0)
                  WARN("Asteroid type's commodity lacks name or quantity.");

               j++;
            }

         } while (xml_nextNode(cur));

         if (i==0)
            WARN(_("Asteroid type has no gfx associated."));

         at->ngfx = i;
         at->nmaterial = j;
         asteroid_ntypes++;
      }
   } while (xml_nextNode(node));

   /* Shrink to minimum. */
   asteroid_types = realloc(asteroid_types, sizeof(AsteroidType)*asteroid_ntypes);

   /* Clean up. */
   xmlFreeDoc(doc);
   free(buf);

   return 0;
}


/**
 * @brief Loads the entire systems, needs to be called after planets_load.
 *
 * Does multiple passes to load:
 *
 *  - First loads the star systems.
 *  - Next sets the jump routes.
 *
 *    @return 0 on success.
 */
static int systems_load (void)
{
   size_t bufsize;
   char *buf, **system_files, *file;
   xmlNodePtr node;
   xmlDocPtr doc;
   StarSystem *sys;
   size_t i, len;
   size_t nfiles;

   /* Allocate if needed. */
   if (systems_stack == NULL) {
      systems_mstack = CHUNK_SIZE;
      systems_stack = malloc( sizeof(StarSystem) * systems_mstack );
      systems_nstack = 0;
   }

   system_files = ndata_list( SYSTEM_DATA_PATH, &nfiles );

   /*
    * First pass - loads all the star systems_stack.
    */
   for (i=0; i<nfiles; i++) {

      len  = strlen(SYSTEM_DATA_PATH)+strlen(system_files[i])+2;
      file = malloc( len );
      nsnprintf( file, len, "%s%s", SYSTEM_DATA_PATH, system_files[i] );
      /* Load the file. */
      buf = ndata_read( file, &bufsize );
      doc = xmlParseMemory( buf, bufsize );
      if (doc == NULL) {
         WARN(_("%s file is invalid xml!"),file);
         free(buf);
         continue;
      }

      node = doc->xmlChildrenNode; /* first planet node */
      if (node == NULL) {
         WARN(_("Malformed %s file: does not contain elements"),file);
         xmlFreeDoc(doc);
         free(buf);
         continue;
      }

      sys = system_new();
      system_parse( sys, node );
      system_parseAsteroids(node, sys); /* load the asteroids anchors */

      /* Clean up. */
      xmlFreeDoc(doc);
      free(buf);
      free( file );
   }

   /*
    * Second pass - loads all the jump routes.
    */
   for (i=0; i<nfiles; i++) {

      len  = strlen(SYSTEM_DATA_PATH)+strlen(system_files[i])+2;
      file = malloc( len );
      nsnprintf( file, len, "%s%s", SYSTEM_DATA_PATH, system_files[i] );
      /* Load the file. */
      buf = ndata_read( file, &bufsize );
      free( file );
      doc = xmlParseMemory( buf, bufsize );
      if (doc == NULL) {
         free(buf);
         continue;
      }

      node = doc->xmlChildrenNode; /* first planet node */
      if (node == NULL) {
         xmlFreeDoc(doc);
         free(buf);
         continue;
      }

      system_parseJumps(node); /* will automatically load the jumps into the system */

      /* Clean up. */
      xmlFreeDoc(doc);
      free(buf);
   }

   DEBUG( ngettext( "Loaded %d Star System", "Loaded %d Star Systems", systems_nstack ), systems_nstack );
   DEBUG( ngettext( "       with %d Planet", "       with %d Planets", planet_nstack ), planet_nstack );

   /* Clean up. */
   for (i=0; i<nfiles; i++)
      free( system_files[i] );
   free( system_files );

   return 0;
}


/**
 * @brief Renders the system.
 *
 *    @param dt Current delta tick.
 */
void space_render( const double dt )
{
   if (cur_system == NULL)
      return;

   if (cur_system->nebu_density > 0.)
      nebu_render(dt);
   else
      background_render(dt);
}


/**
 * @brief Renders the system overlay.
 *
 *    @param dt Current delta tick.
 */
void space_renderOverlay( const double dt )
{
   int i, j;
   double x, y;
   AsteroidAnchor *ast;
   Pilot *pplayer;
   Solid *psolid;

   if (cur_system == NULL)
      return;

   if ((cur_system->nebu_density > 0.) &&
         !menu_isOpen( MENU_MAIN ))
      nebu_renderOverlay(dt);

   /* Render the debris. */
   pplayer = pilot_get( PLAYER_ID );
   if (pplayer != NULL) {
      psolid  = pplayer->solid;
      for (i=0; i < cur_system->nasteroids; i++) {
         ast = &cur_system->asteroids[i];
         x = psolid->pos.x - SCREEN_W/2;
         y = psolid->pos.y - SCREEN_H/2;
         for (j=0; j < ast->ndebris; j++) {
           if (ast->debris[j].height > 1.)
              space_renderDebris( &ast->debris[j], x, y );
         }
      }
   }

}


/**
 * @brief Renders the current systemsplanets.
 */
void planets_render (void)
{
   int i, j;
   double x, y;
   AsteroidAnchor *ast;
   Pilot *pplayer;
   Solid *psolid;

   /* Must be a system. */
   if (cur_system==NULL)
      return;

   /* Render the jumps. */
   for (i=0; i < cur_system->njumps; i++)
      space_renderJumpPoint( &cur_system->jumps[i], i );

   /* Render the planets. */
   for (i=0; i < cur_system->nplanets; i++)
      if (cur_system->planets[i]->real == ASSET_REAL)
         space_renderPlanet( cur_system->planets[i] );

   /* Get the player in order to compute the offset for debris. */
   pplayer = pilot_get( PLAYER_ID );
   if (pplayer != NULL)
      psolid  = pplayer->solid;

   /* Render the asteroids & debris. */
   for (i=0; i < cur_system->nasteroids; i++) {
      ast = &cur_system->asteroids[i];
      for (j=0; j < ast->nb; j++)
        space_renderAsteroid( &ast->asteroids[j] );

      if (pplayer != NULL) {
         x = psolid->pos.x - SCREEN_W/2;
         y = psolid->pos.y - SCREEN_H/2;
         for (j=0; j < ast->ndebris; j++) {
           if (ast->debris[j].height < 1.)
              space_renderDebris( &ast->debris[j], x, y );
         }
      }
   }

   /* Render gatherable stuff. */
   gatherable_render();

}


/**
 * @brief Renders a jump point.
 */
static void space_renderJumpPoint( JumpPoint *jp, int i )
{
   const glColour *c;

   if (!jp_isUsable(jp))
      return;

   if ((player.p != NULL) && (i==player.p->nav_hyperspace) &&
         (pilot_isFlag(player.p, PILOT_HYPERSPACE) || space_canHyperspace(player.p)))
      c = &cGreen;
   else if (jp_isFlag(jp, JP_HIDDEN))
      c = &cRed;
   else
      c = NULL;

   gl_blitSprite( jumppoint_gfx, jp->pos.x, jp->pos.y, jp->sx, jp->sy, c );

   /* Draw buoys next to "highway" jump points. */
   if (jp->hide == 0.) {
      gl_blitSprite( jumpbuoy_gfx, jp->pos.x + 200 * jp->sina, jp->pos.y + 200 * jp->cosa, 0, 0, NULL ); /* Left */
      gl_blitSprite( jumpbuoy_gfx, jp->pos.x + -200 * jp->sina, jp->pos.y + -200 * jp->cosa, 0, 0, NULL ); /* Right */
   }
}


/**
 * @brief Renders a planet.
 */
static void space_renderPlanet( Planet *p )
{
   gl_blitSprite( p->gfx_space, p->pos.x, p->pos.y, 0, 0, NULL );
}


/**
 * @brief Renders an asteroid.
 */
static void space_renderAsteroid( Asteroid *a )
{
   int i, qtt;
   double scale, nx, ny;
   AsteroidType *at;
   Commodity *com;
   char c[20];

   /* Check if needs scaling. */
   if (a->appearing == 1)
      scale = CLAMP( 0., 1., a->timer / 2. );
   else if (a->appearing == 2)
      scale = CLAMP( 0., 1., 1. - a->timer / 2. );
   else
      scale = 1.;

   at = &asteroid_types[a->type];

   gl_blitSpriteInterpolateScale( at->gfxs[a->gfxID], at->gfxs[a->gfxID], 1,
                                  a->pos.x, a->pos.y, scale, scale, 0, 0, NULL );

   /* Add the commodities if scanned. */
   if (!a->scanned) return;
   gl_gameToScreenCoords( &nx, &ny, a->pos.x, a->pos.y );
   for (i=0; i<at->nmaterial; i++) {
      com = at->material[i];
      gl_blitSprite( com->gfx_space, a->pos.x, a->pos.y-10.*i, 0, 0, NULL );
      sprintf(c, "x%i", at->quantity[i]);
      gl_printRaw( &gl_smallFont, nx+10, ny-5-10.*i, &cFontHostile, c );
   }
}


/**
 * @brief Renders a debris.
 */
static void space_renderDebris( Debris *d, double x, double y )
{
   double scale;
   Vector2d *testVect;

   scale = .5;

   testVect = malloc(sizeof(Vector2d));
   testVect->x = d->pos.x + x;
   testVect->y = d->pos.y + y;

   if ( space_isInField( testVect ) == 0 )
      gl_blitSpriteInterpolateScale( asteroid_gfx[d->gfxID], asteroid_gfx[d->gfxID], 1,
                                     testVect->x, testVect->y, scale, scale, 0, 0, &cInert );
   free(testVect);
}


/**
 * @brief Cleans up the system.
 */
void space_exit (void)
{
   int i, j;
   Planet *pnt;
   AsteroidAnchor *ast;
   StarSystem *sys;
   AsteroidType *at;

   /* Free jump point graphic. */
   if (jumppoint_gfx != NULL)
      gl_freeTexture(jumppoint_gfx);
   jumppoint_gfx = NULL;
   if (jumpbuoy_gfx != NULL)
      gl_freeTexture(jumpbuoy_gfx);
   jumpbuoy_gfx = NULL;

   /* Free asteroid graphics. */
   for (i=0; i<(int)nasterogfx; i++)
      gl_freeTexture(asteroid_gfx[i]);
   free(asteroid_gfx);

   /* Free the names. */
   if (planetname_stack != NULL)
      free(planetname_stack);
   if (systemname_stack != NULL)
      free(systemname_stack);
   spacename_nstack = 0;

   /* Free the planets. */
   for (i=0; i < planet_nstack; i++) {
      pnt = &planet_stack[i];

      free(pnt->name);
      free(pnt->class);
      free(pnt->description);
      free(pnt->bar_description);

      /* graphics */
      if (pnt->gfx_spaceName != NULL) {
         if (pnt->gfx_space != NULL)
            gl_freeTexture( pnt->gfx_space );
         free(pnt->gfx_spaceName);
         free(pnt->gfx_spacePath);
      }
      if (pnt->gfx_exterior != NULL) {
         free(pnt->gfx_exterior);
         free(pnt->gfx_exteriorPath);
      }

      /* Landing. */
      free(pnt->land_func);
      free(pnt->land_msg);
      free(pnt->bribe_msg);
      free(pnt->bribe_ack_msg);

      /* tech */
      if (pnt->tech != NULL)
         tech_groupDestroy( pnt->tech );

      /* commodities */
      free(pnt->commodities);
   }
   free(planet_stack);
   planet_stack = NULL;
   planet_nstack = 0;
   planet_mstack = 0;

   /* Free the systems. */
   for (i=0; i < systems_nstack; i++) {
      free(systems_stack[i].name);
      if (systems_stack[i].fleets)
         free(systems_stack[i].fleets);
      if (systems_stack[i].jumps)
         free(systems_stack[i].jumps);
      if (systems_stack[i].background)
         free(systems_stack[i].background);

      if(systems_stack[i].presence)
         free(systems_stack[i].presence);

      if (systems_stack[i].planets != NULL)
         free(systems_stack[i].planets);
      if (systems_stack[i].planetsid != NULL)
         free(systems_stack[i].planetsid);

      /* Free the asteroids. */
      sys = &systems_stack[i];
      
      for (j=0; j < sys->nasteroids; j++) {
         ast = &sys->asteroids[j];
         free(ast->asteroids);
         free(ast->debris);
         free(ast->subsets);
         free(ast->type);
      }
      free(sys->asteroids);

   }
   free(systems_stack);
   systems_stack = NULL;
   systems_nstack = 0;
   systems_mstack = 0;

   /* Free the asteroid types. */
   for (i=0; i < asteroid_ntypes; i++) {
      at = &asteroid_types[i];
      free(at->ID);
      free(at->material);
      free(at->quantity);
      for (j=0; j<at->ngfx; j++) {
         gl_freeTexture(at->gfxs[j]);
      }
   }
   free(asteroid_types);
   asteroid_types = NULL;
   asteroid_ntypes = 0;

   /* Free the gatherable stack. */
   gatherable_free();

   /* Free landing lua. */
   if (landing_env != LUA_NOREF)
      nlua_freeEnv( landing_env );
   landing_env = LUA_NOREF;
}


/**
 * @brief Clears all system knowledge.
 */
void space_clearKnown (void)
{
   int i, j;
   StarSystem *sys;
   for (i=0; i<systems_nstack; i++) {
      sys = &systems_stack[i];
      sys_rmFlag(sys,SYSTEM_KNOWN);
      for (j=0; j<sys->njumps; j++)
         jp_rmFlag(&sys->jumps[j],JP_KNOWN);
   }
   for (j=0; j<planet_nstack; j++)
      planet_rmFlag(&planet_stack[j],PLANET_KNOWN);
}


/**
 * @brief Clears all system markers.
 */
void space_clearMarkers (void)
{
   int i;
   for (i=0; i<systems_nstack; i++) {
      sys_rmFlag(&systems_stack[i], SYSTEM_MARKED);
      systems_stack[i].markers_computer = 0;
      systems_stack[i].markers_plot  = 0;
      systems_stack[i].markers_high  = 0;
      systems_stack[i].markers_low   = 0;
   }
}


/**
 * @brief Clears all the system computer markers.
 */
void space_clearComputerMarkers (void)
{
   int i;
   for (i=0; i<systems_nstack; i++)
      sys_rmFlag(&systems_stack[i],SYSTEM_CMARKED);
}


/**
 * @brief Adds a marker to a system.
 *
 *    @param sys ID of the system to add marker to.
 *    @param type Type of the marker to add.
 *    @return 0 on success.
 */
int space_addMarker( int sys, SysMarker type )
{
   StarSystem *ssys;
   int *markers;

   /* Get the system. */
   ssys = system_getIndex(sys);
   if (ssys == NULL)
      return -1;

   /* Get the marker. */
   switch (type) {
      case SYSMARKER_COMPUTER:
         markers = &ssys->markers_computer;
         break;
      case SYSMARKER_LOW:
         markers = &ssys->markers_low;
         break;
      case SYSMARKER_HIGH:
         markers = &ssys->markers_high;
         break;
      case SYSMARKER_PLOT:
         markers = &ssys->markers_plot;
         break;
      default:
         WARN(_("Unknown marker type."));
         return -1;
   }

   /* Decrement markers. */
   (*markers)++;
   sys_setFlag(ssys, SYSTEM_MARKED);

   return 0;
}


/**
 * @brief Removes a marker from a system.
 *
 *    @param sys ID of the system to remove marker from.
 *    @param type Type of the marker to remove.
 *    @return 0 on success.
 */
int space_rmMarker( int sys, SysMarker type )
{
   StarSystem *ssys;
   int *markers;

   /* Get the system. */
   ssys = system_getIndex(sys);
   if (ssys == NULL)
      return -1;

   /* Get the marker. */
   switch (type) {
      case SYSMARKER_COMPUTER:
         markers = &ssys->markers_computer;
         break;
      case SYSMARKER_LOW:
         markers = &ssys->markers_low;
         break;
      case SYSMARKER_HIGH:
         markers = &ssys->markers_high;
         break;
      case SYSMARKER_PLOT:
         markers = &ssys->markers_plot;
         break;
      default:
         WARN(_("Unknown marker type."));
         return -1;
   }

   /* Decrement markers. */
   (*markers)--;
   if (*markers <= 0) {
      sys_rmFlag(ssys, SYSTEM_MARKED);
      (*markers) = 0;
   }

   return 0;
}


/**
 * @brief Saves what is needed to be saved for space.
 *
 *    @param writer XML writer to use.
 *    @return 0 on success.
 */
int space_sysSave( xmlTextWriterPtr writer )
{
   int i;
   int j;
   StarSystem *sys;

   xmlw_startElem(writer,"space");

   for (i=0; i<systems_nstack; i++) {

      if (!sys_isKnown(&systems_stack[i])) continue; /* not known */

      xmlw_startElem(writer,"known");

      xmlw_attr(writer,"sys","%s",systems_stack[i].name);

      sys = &systems_stack[i];

      for (j=0; j<sys->nplanets; j++) {
         if (!planet_isKnown(sys->planets[j])) continue; /* not known */
         xmlw_elem(writer,"planet","%s",(sys->planets[j])->name);
      }

      for (j=0; j<sys->njumps; j++) {
         if (!jp_isKnown(&sys->jumps[j])) continue; /* not known */
         xmlw_elem(writer,"jump","%s",(&sys->jumps[j])->target->name);
      }

      xmlw_endElem(writer);
   }

   xmlw_endElem(writer); /* "space" */

   return 0;
}


/**
 * @brief Loads player's space properties from an XML node.
 *
 *    @param parent Parent node for space.
 *    @return 0 on success.
 */
int space_sysLoad( xmlNodePtr parent )
{
   xmlNodePtr node, cur;
   StarSystem *sys;
   char *str;

   space_clearKnown();

   node = parent->xmlChildrenNode;
   do {
      if (xml_isNode(node,"space")) {
         cur = node->xmlChildrenNode;

         do {
            if (xml_isNode(cur,"known")) {
               xmlr_attr(cur,"sys",str);
               if (str != NULL) { /* check for 5.0 saves */
                  sys = system_get(str);
                  free(str);
               }
               else /* load from 5.0 saves */
                  sys = system_get(xml_get(cur));
               if (sys != NULL) { /* Must exist */
                  sys_setFlag(sys,SYSTEM_KNOWN);
                  space_parseAssets(cur, sys);
               }
            }
         } while (xml_nextNode(cur));
      }
   } while (xml_nextNode(node));

   return 0;
}

/**
 * @brief Parses assets in a system.
 *
 *    @param parent Node of the system.
 *    @return 0 on success.
 */
static int space_parseAssets( xmlNodePtr parent, StarSystem* sys )
{
   xmlNodePtr node;
   Planet *planet;
   JumpPoint *jp;

   node = parent->xmlChildrenNode;

   do {
      if (xml_isNode(node,"planet")) {
         planet = planet_get(xml_get(node));
         if (planet != NULL) /* Must exist */
            planet_setKnown(planet);
      }
      else if (xml_isNode(node,"jump")) {
         jp = jump_get(xml_get(node), sys);
         if (jp != NULL) /* Must exist */
            jp_setFlag(jp,JP_KNOWN);
      }
   } while (xml_nextNode(node));

   return 0;
}

/**
 * @brief Gets the index of the presence element for a faction.
 *          Creates one if it doesn't exist.
 *
 *    @param sys Pointer to the system to check.
 *    @param faction The index of the faction to search for.
 *    @return The index of the presence array for faction.
 */
static int getPresenceIndex( StarSystem *sys, int faction )
{
   int i;

   /* Check for NULL and display a warning. */
   if(sys == NULL) {
      WARN("sys == NULL");
      return 0;
   }

   /* If there is no array, create one and return 0 (the index). */
   if (sys->presence == NULL) {
      sys->npresence = 1;
      sys->presence  = malloc( sizeof(SystemPresence) );

      /* Set the defaults. */
      sys->presence[0].faction   = faction;
      sys->presence[0].value     = 0 ;
      sys->presence[0].curUsed   = 0 ;
      sys->presence[0].timer     = 0.;
      return 0;
   }

   /* Go through the array, looking for the faction. */
   for (i = 0; i < sys->npresence; i++)
      if (sys->presence[i].faction == faction)
         return i;

   /* Grow the array. */
   i = sys->npresence;
   sys->npresence++;
   sys->presence = realloc(sys->presence, sizeof(SystemPresence) * sys->npresence);
   sys->presence[i].faction = faction;
   sys->presence[i].value = 0;

   return i;
}


/**
 * @brief Do some cleanup work after presence values have been adjusted.
 *
 *    @param sys Pointer to the system to cleanup.
 */
static void presenceCleanup( StarSystem *sys )
{
   int i;

   /* Reset the spilled variable for the entire universe. */
   for (i=0; i < systems_nstack; i++)
      systems_stack[i].spilled = 0;

   /* Check for NULL and display a warning. */
   if (sys == NULL) {
      WARN("sys == NULL");
      return;
   }

   /* Check the system for 0 and negative-value presences. */
   for (i=0; i < sys->npresence; i++) {
      if (sys->presence[i].value > 0.)
         continue;

      /* Remove the element with invalid value. */
      memmove(&sys->presence[i], &sys->presence[i + 1],
              sizeof(SystemPresence) * (sys->npresence - (i + 1)));
      sys->npresence--;
      sys->presence = realloc(sys->presence, sizeof(SystemPresence) * sys->npresence);
      i--;  /* We'll want to check the new value we just copied in. */
   }
}


/**
 * @brief Sloppily sanitize invalid presences across all systems.
 */
void system_presenceCleanupAll( void )
{
   int i;

   for (i=0; i<systems_nstack; i++)
      presenceCleanup( &systems_stack[i] );
}


/**
 * @brief Adds (or removes) some presence to a system.
 *
 *    @param sys Pointer to the system to add to or remove from.
 *    @param faction The index of the faction to alter presence for.
 *    @param amount The amount of presence to add (negative to subtract).
 *    @param range The range of spill of the presence.
 */
void system_addPresence( StarSystem *sys, int faction, double amount, int range )
{
   int i, x, curSpill;
   Queue q, qn;
   StarSystem *cur;

   /* Check for NULL and display a warning. */
   if (sys == NULL) {
      WARN("sys == NULL");
      return;
   }

   /* Check that we have a sane faction. (-1 == bobbens == insane)*/
   if (faction_isFaction(faction) == 0)
      return;

   /* Check that we're actually adding any. */
   if (amount == 0)
      return;

   /* Add the presence to the current system. */
   i = getPresenceIndex(sys, faction);
   sys->presence[i].value += amount;

   /* If there's no range, we're done here. */
   if (range < 1)
      return;

   /* Add the spill. */
   sys->spilled   = 1;
   curSpill       = 0;
   q              = q_create();
   qn             = q_create();

   /* Create the initial queue consisting of sys adjacencies. */
   for (i=0; i < sys->njumps; i++) {
      if (sys->jumps[i].target->spilled == 0 && !jp_isFlag( &sys->jumps[i], JP_HIDDEN ) && !jp_isFlag( &sys->jumps[i], JP_EXITONLY )) {
         q_enqueue( q, sys->jumps[i].target );
         sys->jumps[i].target->spilled = 1;
      }
   }

   /* If it's empty, something's wrong. */
   if (q_isEmpty(q)) {
      /* Means system isn't connected. */
      /*WARN("q is empty after getting adjacencies of %s.", sys->name);*/
      q_destroy(q);
      q_destroy(qn);
      presenceCleanup(sys);
      return;
   }

   while (curSpill < range) {
      /* Pull one off the current range queue. */
      cur = q_dequeue(q);

      /* Ran out of candidates before running out of spill range! */
      if (cur == NULL)
         break;

      /* Enqueue all its adjacencies to the next range queue. */
      for (i=0; i<cur->njumps; i++) {
         if (cur->jumps[i].target->spilled == 0 && !jp_isFlag( &cur->jumps[i], JP_HIDDEN ) && !jp_isFlag( &cur->jumps[i], JP_EXITONLY )) {
            q_enqueue( qn, cur->jumps[i].target );
            cur->jumps[i].target->spilled = 1;
         }
      }

      /* Spill some presence. */
      x = getPresenceIndex(cur, faction);
      cur->presence[x].value += amount / (2 + curSpill);

      /* Check to see if we've finished this range and grab the next queue. */
      if (q_isEmpty(q)) {
         curSpill++;
         q_destroy(q);
         q  = qn;
         qn = q_create();
      }
   }

   /* Destroy the queues. */
   q_destroy(q);
   q_destroy(qn);

   /* Clean up our mess. */
   presenceCleanup(sys);

   return;
}


/**
 * @brief Get the presence of a faction in a system.
 *
 *    @param sys Pointer to the system to process.
 *    @param faction The faction to get the presence for.
 *    @return The amount of presence the faction has in the system.
 */
double system_getPresence( StarSystem *sys, int faction )
{
   int i;

   /* Check for NULL and display a warning. */
   if(sys == NULL) {
      WARN("sys == NULL");
      return 0;
   }

   /* If there is no array, there is no presence. */
   if (sys->presence == NULL)
      return 0;

   /* Go through the array, looking for the faction. */
   for (i = 0; i < sys->npresence; i++) {
      if (sys->presence[i].faction == faction)
         return sys->presence[i].value;
   }

   /* If it's not in there, it's zero. */
   return 0;
}


/**
 * @brief Go through all the assets and call system_addPresence().
 *
 *    @param sys Pointer to the system to process.
 */
void system_addAllPlanetsPresence( StarSystem *sys )
{
   int i;

   /* Check for NULL and display a warning. */
   if(sys == NULL) {
      WARN("sys == NULL");
      return;
   }

   for(i=0; i<sys->nplanets; i++)
      system_addPresence(sys, sys->planets[i]->faction, sys->planets[i]->presenceAmount, sys->planets[i]->presenceRange);
}


/**
 * @brief Reset the presence of all systems.
 */
void space_reconstructPresences( void )
{
   int i;

   /* Reset the presence in each system. */
   for (i=0; i<systems_nstack; i++) {
      if (systems_stack[i].presence)
         free(systems_stack[i].presence);
      systems_stack[i].presence  = NULL;
      systems_stack[i].npresence = 0;
      systems_stack[i].ownerpresence = 0.;
   }

   /* Re-add presence to each system. */
   for (i=0; i<systems_nstack; i++)
      system_addAllPlanetsPresence(&systems_stack[i]);

   /* Determine dominant faction. */
   for (i=0; i<systems_nstack; i++) {
      system_setFaction( &systems_stack[i] );
      systems_stack[i].ownerpresence = system_getPresence( &systems_stack[i], systems_stack[i].faction );
   }
}


/**
 * @brief See if the position is in an asteroid field.
 *
 *    @param p pointer to the position.
 *    @return -1 If false; index of the field otherwise.
 */
int space_isInField ( Vector2d *p )
{
   int i, j, k, isin, istotin;
   AsteroidAnchor *a;
   AsteroidSubset *sub;
   double aera;

   istotin = -1;
   for (i=0; i < cur_system->nasteroids; i++) {
      a = &cur_system->asteroids[i];

      for (k=0; k < a->nsubsets; k++) {
         sub = &a->subsets[k];
         isin = 1;
         /* test every signed aera */
         for (j=0; j < sub->ncorners-1; j++) {
            aera = (sub->corners[j].x-p->x)*(sub->corners[j+1].y-p->y) 
                 - (sub->corners[j+1].x-p->x)*(sub->corners[j].y-p->y);
            if (sub->aera*aera <= 0) {
               isin = 0;
               break;
            }
         }
         /* And the last one to loop */
         if (sub->ncorners > 0) {
            j = sub->ncorners-1;
            aera = (sub->corners[j].x-p->x)*(sub->corners[0].y-p->y) 
                 - (sub->corners[0].x-p->x)*(sub->corners[j].y-p->y);
            if (sub->aera*aera <= 0)
               isin = 0;
         }

         if (isin) {
            istotin = i;
            break;
         }
      }
   }

   return istotin;
}


/**
 * @brief Returns the asteroid type corresponding to an ID
 *
 *    @param ID ID of the type.
 *    @return AsteroidType object.
 */
AsteroidType *space_getType ( int ID )
{
   return &asteroid_types[ ID ];
}


/**
 * @brief Hits an asteroid.
 *
 *    @param a hitten asteroid
 */
void asteroid_hit( Asteroid *a )
{
   a->appearing = 3;
   a->timer = 0.;
}


/**
 * @brief Makes an asteroid explode.
 *
 *    @param a asteroid to make explode
 */
static void asteroid_explode ( Asteroid *a, AsteroidAnchor *field )
{
   int i, j, nb;
   Damage dmg;
   AsteroidType *at;
   Commodity *com;
   Vector2d pos, vel;

   /* Manage the explosion */
   dmg.type          = dtype_get("explosion_splash");
   dmg.damage        = 100.;
   dmg.penetration   = 1.; /* Full penetration. */
   dmg.disable       = 0.;
   expl_explode( a->pos.x, a->pos.y, a->vel.x, a->vel.y,
                 50., &dmg, NULL, EXPL_MODE_SHIP );

   /* Release commodity. */
   at = &asteroid_types[a->type];

   for (i=0; i < at->nmaterial; i++) {
      nb = RNG(0,at->quantity[i]);
      com = at->material[i];
      for (j=0; j < nb; j++) {
         pos = a->pos;
         vel = a->vel;
         pos.x += (RNGF()*30.-15.);
         pos.y += (RNGF()*30.-15.);
         vel.x += (RNGF()*20.-10.);
         vel.y += (RNGF()*20.-10.);
         gatherable_init( com, pos, vel );
      }
   }

   /* Remove the asteroid target to any pilot. */
   pilot_untargetAsteroid( a->parent, a->id );

   /* Make it respawn elsewhere */
   asteroid_init( a, field );
}


/**
 * @brief See if the system has a planet or station.
 *
 *    @param sys Pointer to the system to process.
 *    @return 0 If empty; otherwise 1.
 */
int system_hasPlanet( const StarSystem *sys )
{
   int i;

   /* Check for NULL and display a warning. */
   if (sys == NULL) {
      WARN("sys == NULL");
      return 0;
   }

   /* Go through all the assets and look for a real one. */
   for (i = 0; i < sys->nplanets; i++)
      if (sys->planets[i]->real == ASSET_REAL)
         return 1;

   return 0;
}


/**
 * @brief Removes active presence.
 */
void system_rmCurrentPresence( StarSystem *sys, int faction, double amount )
{
   int id;
   nlua_env env;
   SystemPresence *presence;

   /* Remove the presence. */
   id = getPresenceIndex( cur_system, faction );
   sys->presence[id].curUsed -= amount;

   /* Sanity. */
   presence = &sys->presence[id];
   presence->curUsed = MAX( 0, sys->presence[id].curUsed );

   /* Run lower hook. */
   env = faction_getScheduler( faction );

   /* Run decrease function if applicable. */
   nlua_getenv( env, "decrease" ); /* f */
   if (lua_isnil(naevL,-1)) {
      lua_pop(naevL,1);
      return;
   }
   lua_pushnumber( naevL, presence->curUsed ); /* f, cur */
   lua_pushnumber( naevL, presence->value );   /* f, cur, max */
   lua_pushnumber( naevL, presence->timer );   /* f, cur, max, timer */

   /* Actually run the function. */
   if (nlua_pcall(env, 3, 1)) { /* error has occurred */
      WARN(_("Lua decrease script for faction '%s' : %s"),
            faction_name( faction ), lua_tostring(naevL,-1));
      lua_pop(naevL,1);
      return;
   }

   /* Output is handled the same way. */
   if (!lua_isnumber(naevL,-1)) {
      WARN(_("Lua spawn script for faction '%s' failed to return timer value."),
            faction_name( presence->faction ) );
      lua_pop(naevL,1);
      return;
   }
   presence->timer = lua_tonumber(naevL,-1);
   lua_pop(naevL,1);
}


<|MERGE_RESOLUTION|>--- conflicted
+++ resolved
@@ -1511,10 +1511,7 @@
    AsteroidType *at;
 
    ast->parent = field->id;
-<<<<<<< HEAD
-=======
    ast->scanned = 0;
->>>>>>> af034b70
 
    /* Get a random position:
        * choose a convex subset
