<?xml version='1.0' encoding='UTF-8'?>
<outfit name="Milspec Hermes 3602 Core System">
 <general>
  <typename>Core Systems (System)</typename>
  <slot prop="systems">utility</slot>
  <size>small</size>
  <priority>7</priority>
  <mass>45</mass>
  <price>140000</price>
  <description>Milspec knows that a ship is merely the sum of its parts, and that means that the more parts, the better the ship. The Hermes 3602 provides serious subsystem control whilst retaining the high standard in energy and shielding that Milspec prides itself on. Fly safe, fly Milspec.</description>
  <gfx_store>core_system_cpu_s2.png</gfx_store>
 </general>
 <specific type="modification">
<<<<<<< HEAD
  <cpu_max>100</cpu_max>
=======
  <cpu_max>120</cpu_max>
>>>>>>> d898d24e
  <shield>225</shield>
  <shield_regen>7</shield_regen>
  <energy>300</energy>
  <energy_regen>27</energy_regen>
  <ew_hide>0</ew_hide>
 </specific>
</outfit><|MERGE_RESOLUTION|>--- conflicted
+++ resolved
@@ -11,11 +11,7 @@
   <gfx_store>core_system_cpu_s2.png</gfx_store>
  </general>
  <specific type="modification">
-<<<<<<< HEAD
-  <cpu_max>100</cpu_max>
-=======
   <cpu_max>120</cpu_max>
->>>>>>> d898d24e
   <shield>225</shield>
   <shield_regen>7</shield_regen>
   <energy>300</energy>
