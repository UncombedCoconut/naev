/*
 * See Licensing and Copyright notice in naev.h
 */

/**
 * @file player_autonav.c
 *
 * @brief Contains all the player autonav related stuff.
 */


#include "player.h"

#include "naev.h"

#include "toolkit.h"
#include "pause.h"
#include "player.h"
#include "pilot.h"
#include "pilot_ew.h"
#include "space.h"
#include "sound.h"
#include "conf.h"
#include <time.h>


extern double player_acc; /**< Player acceleration. */
extern int map_npath; /**< @todo remove */

static double tc_mod    = 1.; /**< Time compression modifier. */
static double tc_base   = 1.; /**< Base compression modifier. */
static double tc_down   = 0.; /**< Rate of decrement. */
static int tc_rampdown  = 0; /**< Ramping down time compression? */
static double lasts;
static double lasta;

/*
 * Prototypes.
 */
static int player_autonavSetup (void);
static void player_autonav (void);
static int player_autonavApproach( const Vector2d *pos, double *dist2, int count_target );
static void player_autonavFollow( const Vector2d *pos, const Vector2d *vel, const int follow );
static int player_autonavBrake (void);


/**
 * @brief Resets the game speed.
 */
void player_autonavResetSpeed (void)
{
   if (player.speed >= 1) {
      tc_mod = player.speed * player_dt_default();
      pause_setSpeed( tc_mod );
      sound_setSpeed( player.speed );
   } else {
      WARN( _("player.speed was not set to a valid value; resetting to 1") );
      player.speed = 1;
      tc_mod = player_dt_default();
      pause_setSpeed( tc_mod );
      sound_setSpeed( 1 );
   }
   tc_rampdown = 0;
}


/**
 * @brief Starts autonav.
 */
void player_autonavStart (void)
{
   /* Not under manual control or disabled. */
   if (pilot_isFlag( player.p, PILOT_MANUAL_CONTROL ) ||
         pilot_isDisabled(player.p))
      return;

   if ((player.p->nav_hyperspace == -1) && (player.p->nav_planet== -1))
      return;
   else if ((player.p->nav_planet != -1) && !player_getHypPreempt()) {
      player_autonavPnt( cur_system->planets[ player.p->nav_planet ]->name );
      return;
   }

   if (player.p->fuel < player.p->fuel_consumption) {
      player_message(_("\arNot enough fuel to jump for autonav."));
      return;
   }

   if (pilot_isFlag( player.p, PILOT_NOJUMP)) {
      player_message(_("\arHyperspace drive is offline."));
      return;
   }

   if (!player_autonavSetup())
      return;

   player.autonav = AUTONAV_JUMP_APPROACH;
}


/**
 * @brief Prepares the player to enter autonav.
 *
 *    @return 1 on success, 0 on failure (disabled, etc.)
 */
static int player_autonavSetup (void)
{
   /* Not under manual control or disabled. */
   if (pilot_isFlag( player.p, PILOT_MANUAL_CONTROL ) ||
         pilot_isDisabled(player.p))
      return 0;

   /* Autonav is mutually-exclusive with other autopilot methods. */
   player_restoreControl( PINPUT_AUTONAV, NULL );

   player_message(_("\aRAutonav initialized."));
   if (!player_isFlag(PLAYER_AUTONAV)) {

      tc_base   = player_dt_default() * (double)player.speed;
      tc_mod    = tc_base;
      if (conf.compression_mult >= 1.)
         player.tc_max = MIN( conf.compression_velocity / solid_maxspeed(player.p->solid, player.p->speed, player.p->thrust), conf.compression_mult );
      else
         player.tc_max = conf.compression_velocity /
               solid_maxspeed(player.p->solid, player.p->speed, player.p->thrust);

      /* Safe cap. */
      player.tc_max = MAX( 1., player.tc_max );
   }

   /* Safe values. */
   tc_rampdown  = 0;
   tc_down      = 0.;
   lasts        = player.p->shield / player.p->shield_max;
   lasta        = player.p->armour / player.p->armour_max;

   /* Set flag and tc_mod just in case. */
   player_setFlag(PLAYER_AUTONAV);
   pause_setSpeed( tc_mod );
   sound_setSpeed( tc_mod / player_dt_default() );

   /* Make sure time acceleration starts immediately. */
   player.autonav_timer = 0.;

   return 1;
}


/**
 * @brief Ends the autonav.
 */
void player_autonavEnd (void)
{
   player_rmFlag(PLAYER_AUTONAV);
   player_autonavResetSpeed();
}


/**
 * @brief Starts autonav and closes the window.
 */
void player_autonavStartWindow( unsigned int wid, char *str)
{
   (void) str;
   player_autonavStart();
   window_destroy( wid );
}


/**
 * @brief Starts autonav with a local position destination.
 */
void player_autonavPos( double x, double y )
{
   if (!player_autonavSetup())
      return;

   player.autonav    = AUTONAV_POS_APPROACH;
   player.autonavmsg = _("position");
   player.autonavcol = '0';
   vect_cset( &player.autonav_pos, x, y );
}


/**
 * @brief Starts autonav with a planet destination.
 */
void player_autonavPnt( char *name )
{
   Planet *p;

   p = planet_get( name );
   if (!player_autonavSetup())
      return;

   player.autonav    = AUTONAV_PNT_APPROACH;
   player.autonavmsg = _(p->name);
   player.autonavcol = planet_getColourChar( p );
   vect_cset( &player.autonav_pos, p->pos.x, p->pos.y );
}


/**
 * @brief Starts autonav with a pilot to follow.
 */
void player_autonavPil( unsigned int p )
{
   Pilot *pilot;

   pilot = pilot_get( p );

   if (!player_autonavSetup())
      return;

   player.autonav    = AUTONAV_PLT_FOLLOW;
   player.autonavmsg = pilot->name;
   player.autonavcol = '0';
}


/**
 * @brief Handles common time accel ramp-down for autonav to positions and planets.
 */
static void player_autonavRampdown( double d )
{
   double t, tint;
   double vel;

   vel   = MIN( 1.5*player.p->speed, VMOD(player.p->solid->vel) );
   t     = d / vel * (1. - 0.075 * tc_base);
   tint  = 3. + 0.5*(3.*(tc_mod-tc_base));
   if (t < tint) {
      tc_rampdown = 1;
      tc_down     = (tc_mod-tc_base) / 3.;
   }
}


/**
 * @brief Aborts regular interstellar autonav, but not in-system autonav.
 *
 *    @param reason Human-readable string describing abort condition.
 */
void player_autonavAbortJump( const char *reason )
{
   /* No point if player is beyond aborting. */
   if ((player.p==NULL) || pilot_isFlag(player.p, PILOT_HYPERSPACE))
      return;

   if (!player_isFlag(PLAYER_AUTONAV) || ((player.autonav != AUTONAV_JUMP_APPROACH) &&
         (player.autonav != AUTONAV_JUMP_BRAKE)))
      return;

   /* It's definitely not in-system autonav. */
   player_autonavAbort(reason);
}


/**
 * @brief Aborts autonav.
 *
 *    @param reason Human-readable string describing abort condition.
 */
void player_autonavAbort( const char *reason )
{
   /* No point if player is beyond aborting. */
   if ((player.p==NULL) || pilot_isFlag(player.p, PILOT_HYPERSPACE))
      return;

   /* Cooldown (handled later) may be script-initiated and we don't
    * want to make it player-abortable while under manual control. */
   if (pilot_isFlag( player.p, PILOT_MANUAL_CONTROL ))
      return;

   if (player_isFlag(PLAYER_AUTONAV)) {
      if (reason != NULL)
         player_message(_("\arAutonav aborted: %s!"), reason);
      else
         player_message(_("\arAutonav aborted!"));
      player_rmFlag(PLAYER_AUTONAV);

      /* Get rid of acceleration. */
      player_accelOver();

      /* Break possible hyperspacing. */
      if (pilot_isFlag(player.p, PILOT_HYP_PREP)) {
         pilot_hyperspaceAbort(player.p);
         player_message(_("\aRAborting hyperspace sequence."));
      }

      /* Reset time compression. */
      player_autonavEnd();
   }
}


/**
 * @brief Handles the autonavigation process for the player.
 */
static void player_autonav (void)
{
   JumpPoint *jp;
   Pilot *p;
   int ret;
   double d, t, tint;
   double vel;

   switch (player.autonav) {
      case AUTONAV_JUMP_APPROACH:
         /* Target jump. */
         jp    = &cur_system->jumps[ player.p->nav_hyperspace ];
         ret   = player_autonavApproach( &jp->pos, &d, 0 );
         if (ret)
            player.autonav = AUTONAV_JUMP_BRAKE;
         else if (!tc_rampdown && (map_npath<=1)) {
            vel   = MIN( 1.5*player.p->speed, VMOD(player.p->solid->vel) );
            t     = d / vel * (1.2 - .1 * tc_base);
            /* tint is the integral of the time in per time units.
             *
             * tc_mod
             *    ^
             *    |
             *    |\
             *    | \
             *    |  \___
             *    |
             *    +------> time
             *    0   3
             *
             * We decompose integral in a rectangle (3*1) and a triangle (3*(tc_mod-1.))/2.
             *  This is the "elapsed time" when linearly decreasing the tc_mod. Which we can
             *  use to calculate the actual "game time" that'll pass when decreasing the
             *  tc_mod to 1 during 3 seconds. This can be used then to compare when we want to
             *  start decrementing.
             */
            tint  = 3. + 0.5*(3.*(tc_mod-tc_base));
            if (t < tint) {
               tc_rampdown = 1;
               tc_down     = (tc_mod-tc_base) / 3.;
            }
         }
         break;

      case AUTONAV_JUMP_BRAKE:
         /* Target jump. */
         jp    = &cur_system->jumps[ player.p->nav_hyperspace ];
         if (player.p->stats.misc_instant_jump) {
            ret = pilot_interceptPos( player.p, jp->pos.x, jp->pos.y );
            if (!ret && space_canHyperspace(player.p))
               ret = 1;
            player_acc = player.p->solid->thrust / player.p->thrust;
         }
         else
            ret = player_autonavBrake();

         /* Try to jump or see if braked. */
         if (ret) {
            if (space_canHyperspace(player.p))
               player_jump();
            player.autonav = AUTONAV_JUMP_APPROACH;
         }

         /* See if should ramp down. */
         if (!tc_rampdown && (map_npath<=1)) {
            tc_rampdown = 1;
            tc_down     = (tc_mod-tc_base) / 3.;
         }
         break;

      case AUTONAV_POS_APPROACH:
         ret = player_autonavApproach( &player.autonav_pos, &d, 1 );
         if (ret) {
            player_message( _("\aRAutonav arrived at position.") );
            player_autonavEnd();
         }
         else if (!tc_rampdown)
            player_autonavRampdown(d);
         break;

      case AUTONAV_PNT_APPROACH:
         ret = player_autonavApproach( &player.autonav_pos, &d, 1 );
         if (ret) {
<<<<<<< HEAD
            player_message( _("\aRAutonav arrived at \a%c%s\a\0."),
                  planet_getColourChar( planet_get(player.autonavmsg) ),
=======
            player_message( _("\apAutonav arrived at \a%c%s\a\0."),
                  player.autonavcol,
>>>>>>> fbec575f
                  player.autonavmsg );
            player_autonavEnd();
         }
         else if (!tc_rampdown)
            player_autonavRampdown(d);
         break;

      case AUTONAV_PLT_FOLLOW:
         p = pilot_get( player.p->target );
         if (p == NULL)
            p = pilot_get( PLAYER_ID );
         if ((p->id == PLAYER_ID) || (!pilot_inRangePilot( player.p, p, NULL ))) {
            /* TODO : handle the different reasons: pilot is too far, jumped, landed or died. */
            player_message( _("\aR%s has been lost."),
                              player.autonavmsg );
            player_accel( 0. );
            player_autonavEnd();
         }
         else
            player_autonavFollow( &p->solid->pos, &p->solid->vel, pilot_isDisabled(p)==0 );
         break;
   }
}


/**
 * @brief Handles approaching a position with autonav.
 *
 *    @param[in] pos Position to go to.
 *    @param[out] dist2 Square distance left to target.
 *    @param count_target If 1 it subtracts the braking distance from dist2. Otherwise it returns the full distance.
 *    @return 1 on completion.
 */
static int player_autonavApproach( const Vector2d *pos, double *dist2, int count_target )
{
   double d, t, vel, dist;

   /* Only accelerate if facing move dir. */
   d = pilot_face( player.p, vect_angle( &player.p->solid->pos, pos ) );
   if (FABS(d) < MIN_DIR_ERR) {
      if (player_acc < 1.)
         player_accel( 1. );
   }
   else if (player_acc > 0.)
      player_accelOver();

   /* Get current time to reach target. */
   t  = MIN( 1.5*player.p->speed, VMOD(player.p->solid->vel) ) /
      (player.p->thrust / player.p->solid->mass);

   /* Get velocity. */
   vel   = MIN( player.p->speed, VMOD(player.p->solid->vel) );

   /* Get distance. */
   dist  = vel*(t+1.1*M_PI/player.p->turn) -
      0.5*(player.p->thrust/player.p->solid->mass)*t*t;

   /* Output distance^2 */
   d        = vect_dist( pos, &player.p->solid->pos );
   dist     = d - dist;
   if (count_target)
      *dist2   = dist;
   else
      *dist2   = d;

   /* See if should start braking. */
   if (dist < 0.) {
      player_accelOver();
      return 1;
   }
   return 0;
}


/**
 * @brief Handles following a moving point with autonav (PD controller).
 *
 *    @param[in] pos Position to go to.
 *    @param[in] vel Velocity of the target.
 *    @param[in] follow Whether to follow, or arrive at
 */
static void player_autonavFollow( const Vector2d *pos, const Vector2d *vel, const int follow )
{
   double Kp, Kd, angle, radius, d;
   Vector2d dir, point;

   /* Define the control coefficients. If needed, they could be adapted.
      Maybe radius could be adjustable by the player. */
   Kp = 10;
   Kd = 20;
   radius = 100;

   /* Find a point behind the target at a distance of radius unless stationary, or not following */
   if ( !follow || ( vel->x == 0 && vel->y == 0 ) )
      radius = 0;
   angle = M_PI + vel->angle;
   vect_cset( &point, pos->x + radius * cos(angle),
              pos->y + radius * sin(angle) );

   vect_cset( &dir, (point.x - player.p->solid->pos.x) * Kp +
         (vel->x - player.p->solid->vel.x) *Kd,
         (point.y - player.p->solid->pos.y) * Kp +
         (vel->y - player.p->solid->vel.y) *Kd );

   d = pilot_face( player.p, VANGLE(dir) );
   if ((FABS(d) < MIN_DIR_ERR) && (VMOD(dir) > 300))
      player_accel( 1. );
   else
      player_accel( 0. );
}


/**
 * @brief Handles the autonav braking.
 *
 *    @return 1 on completion.
 */
static int player_autonavBrake (void)
{
   int ret;
   JumpPoint *jp;
   Vector2d pos;

   if ((player.autonav == AUTONAV_JUMP_BRAKE) && (player.p->nav_hyperspace != -1)) {
      jp  = &cur_system->jumps[ player.p->nav_hyperspace ];

      pilot_brakeDist( player.p, &pos );
      if (vect_dist2( &pos, &jp->pos ) > pow2(jp->radius))
         ret = pilot_interceptPos( player.p, jp->pos.x, jp->pos.y );
      else
         ret = pilot_brake( player.p );
   }
   else
      ret = pilot_brake(player.p);

   player_acc = player.p->solid->thrust / player.p->thrust;

   return ret;
}

/**
 * @brief Checks whether the speed should be reset due to damage or missile locks.
 *
 *    @return 1 if the speed should be reset.
 */
int player_autonavShouldResetSpeed (void)
{
   double failpc, shield, armour;
   int i, n;
   Pilot **pstk;
   int hostiles, will_reset;

   if (!player_isFlag(PLAYER_AUTONAV))
      return 0;

   hostiles   = 0;
   will_reset = 0;

   failpc = conf.autonav_reset_speed;
   shield = player.p->shield / player.p->shield_max;
   armour = player.p->armour / player.p->armour_max;

   pstk = pilot_getAll( &n );
   for (i=0; i<n; i++) {
      if ( ( pstk[i]->id != PLAYER_ID ) && pilot_isHostile( pstk[i] )
            && pilot_inRangePilot( player.p, pstk[i], NULL ) == 1
            && !pilot_isDisabled( pstk[i] ) ) {
         hostiles = 1;
         break;
      }
   }

   if (hostiles) {
      if (failpc > .995) {
         will_reset = 1;
         player.autonav_timer = MAX( player.autonav_timer, 0. );
      }
      else if ((shield < lasts && shield < failpc) || armour < lasta) {
         will_reset = 1;
         player.autonav_timer = MAX( player.autonav_timer, 2. );
      }
   }

   lasts = shield;
   lasta = armour;

   if (will_reset || (player.autonav_timer > 0)) {
      player_autonavResetSpeed();
      return 1;
   }
   return 0;
}


/**
 * @brief Handles autonav thinking.
 *
 *    @param pplayer Player doing the thinking.
 *    @param dt Current delta tick.
 */
void player_thinkAutonav( Pilot *pplayer, double dt )
{
   if (player.autonav_timer > 0.)
      player.autonav_timer -= dt;

   player_autonavShouldResetSpeed();
   if ((player.autonav == AUTONAV_JUMP_APPROACH) ||
         (player.autonav == AUTONAV_JUMP_BRAKE)) {
      /* If we're already at the target. */
      if (player.p->nav_hyperspace == -1)
         player_autonavAbort(_("Target changed to current system"));

      /* Need fuel. */
      else if (pplayer->fuel < pplayer->fuel_consumption)
         player_autonavAbort(_("Not enough fuel for autonav to continue"));

      else
         player_autonav();
   }

   /* Keep on moving. */
   else
      player_autonav();
}


/**
 * @brief Updates the player's autonav.
 *
 *    @param dt Current delta tick (should be real delta tick, not game delta tick).
 */
void player_updateAutonav( double dt )
{
   const double dis_dead = 5.0;
   const double dis_mod  = 0.5;
   const double dis_max  = 4.0;
   const double dis_ramp = 6.0;

   if (paused || (player.p==NULL) || pilot_isFlag(player.p, PILOT_DEAD))
      return;

   /* We handle disabling here. */
   if (pilot_isFlag(player.p, PILOT_DISABLED)) {
      /* It is somewhat like:
       *        /------------\        4x
       *       /              \
       * -----/                \----- 1x
       *
       * <---><-><----------><-><--->
       *   5   6     X        6   5    Real time
       *   5   15    X        15  5    Game time
       *
       * For triangles we have to add the rectangle and triangle areas.
       */
      /* 5 second deadtime. */
      if (player.p->dtimer_accum < dis_dead)
         tc_mod = tc_base;
      else {
         /* Ramp down. */
         if (player.p->dtimer - player.p->dtimer_accum < dis_dead + (dis_max-tc_base)*dis_ramp/2 + tc_base*dis_ramp)
            tc_mod = MAX( tc_base, tc_mod - dis_mod*dt );
         /* Normal. */
         else
            tc_mod = MIN( dis_max, tc_mod + dis_mod*dt );
      }
      pause_setSpeed( tc_mod );
      sound_setSpeed( tc_mod / player_dt_default() );
      return;
   }

   /* Must be autonaving. */
   if (!player_isFlag(PLAYER_AUTONAV))
      return;

   /* Ramping down. */
   if (tc_rampdown) {
      if (tc_mod != tc_base) {
         tc_mod = MAX( tc_base, tc_mod-tc_down*dt );
         pause_setSpeed( tc_mod );
         sound_setSpeed( tc_mod / player_dt_default() );
      }
      return;
   }

   /* We'll update the time compression here. */
   if (tc_mod == player.tc_max)
      return;
   else
      tc_mod += 0.2 * dt * (player.tc_max-tc_base);
   /* Avoid going over. */
   if (tc_mod > player.tc_max)
      tc_mod = player.tc_max;
   pause_setSpeed( tc_mod );
   sound_setSpeed( tc_mod / player_dt_default() );
}

<|MERGE_RESOLUTION|>--- conflicted
+++ resolved
@@ -380,13 +380,8 @@
       case AUTONAV_PNT_APPROACH:
          ret = player_autonavApproach( &player.autonav_pos, &d, 1 );
          if (ret) {
-<<<<<<< HEAD
             player_message( _("\aRAutonav arrived at \a%c%s\a\0."),
-                  planet_getColourChar( planet_get(player.autonavmsg) ),
-=======
-            player_message( _("\apAutonav arrived at \a%c%s\a\0."),
                   player.autonavcol,
->>>>>>> fbec575f
                   player.autonavmsg );
             player_autonavEnd();
          }
