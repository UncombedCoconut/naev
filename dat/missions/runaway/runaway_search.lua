--[[
This is the second half of "The Runaway"
Here, Cynthia's father pays you to track down his daughter.
It is alluded to that Cynthia ran away due to her abusive mother.
The father has been named after me, Old T. Man.
I'm joking about the last line a little. If you want to name him, feel free.
--]]

lang = naev.lang()
if lang == "es" then -- Spanish version of the texts would follow
elseif lang == "de" then -- German version of the texts would follow
else -- default English text

npc_name = "Old Man"
bar_desc = "An old man sits at a table with some missing person papers."
title = "The Search for Cynthia"
misn_desc_pre_accept = [[Approaching him, he hands you a paper. It offers a 100,000 credit reward for the finding of a "Cynthia" person.
"That's my girl. She disappeared quite a few STU ago. We managed to track her down to here, but where she went afterwards remains a mystery. We know she was kidnapped, but if you know anything..." The man begins to cry. "Have you seen any trace of her?"]]
misn_desc = "Search for Cynthia."
reward_desc = "%s credits on delivery."
cargoname = "Person"

post_accept = {}
post_accept[1] = [[Looking at the picture, you see that the locket matches the one that Cynthia wore, so you hand it to her father. "I believe that this was hers." Stunned, the man hands you a list of planets that they wanted to look for her on.]]

misn_nifiheim = "After throughly searching the spaceport, you decide that she wasn't there."
misn_nova_shakar = "At last! You find her, but she ducks into a tour bus when she sees you. The schedule says it's destined for Torloth. You begin to wonder if she'll want to be found."
misn_torloth = "After chasing Cynthia through most of the station, you find her curled up at the end of a hall, crying. As you approach, she screams \"Why can't you leave me alone? I don't want to go back to my terrible parents!\" Will you take her anyway?"
misn_capture = "Cynthia stops crying and proceeds to hide in the farthest corner of your ship. Attemps to talk to her turn up fruitless."
misn_release = "\"Please, please, please don't ever come looking for me again, I beg of you!\""
misn_release_father = "You tell the father that you checked every place on the list, and then some, but his daughter was nowhere to be found. You buy the old man a drink, then go back to the spaceport. Before you leave, he hands you a few credits. \"For your troubles.\""
misn_father = "As Cynthia sees her father, she begins her crying anew. You overhear the father talking about how her abusive mother died. Cynthia becomes visibly happier, so you pick up your payment and depart."

--Here are stored the fake texts for the osd
osd_text = {}
osd_text[1] = "Search for Cynthia on Niflheim in Dohriabi."
osd_text[2] = "Search for Cynthia on Nova Shakar in Shakar."
osd_text[3] = "Search for Cynthia on Selphod in Eridani."
osd_text[4] = "Search for Cynthia on Emperor's Fist in Gamma Polaris."

--Can't let them see what's coming up, can I?
osd3 = "Catch Cynthia on Torloth in Cygnus"
osd4 = "Return Cynthia to her father on Zhiru in the Goddard system."
osdlie = "Go to Zhiru in Goddard to lie to Cynthia's father"

end


function create ()
   startworld, startworld_sys = planet.cur()

   targetworld_sys = system.get("Dohriabi")
   targetworld = planet.get("Niflheim")

   releasereward = 25000
   reward = 100000

   misn.setNPC( npc_name, "neutral/male1" )
   misn.setDesc( bar_desc )
end


function accept ()
   --This mission does not make any system claims
   if not tk.yesno( title, string.format( misn_desc_pre_accept, reward, targetworld:name() ) ) then
      misn.finish()
   end

   --Set up the osd
   if misn.accept() then
      misn.osdCreate(title,osd_text)
      misn.osdActive(1)
   end

   misn.setTitle( title )
   misn.setReward( string.format( reward_desc, reward ) )

   misn.setDesc( string.format( misn_desc, targetworld:name(), targetworld_sys:name() ) )
   runawayMarker = misn.markerAdd( system.get("Dohriabi"), "low")

   misn.accept()

   tk.msg( title, post_accept[1] )


   hook.land("land")
end

function land ()
   -- Only proceed if at the target.
   if planet.cur() ~= targetworld then
      return
   end

   --If we land on Niflheim, display message, reset target and carry on.
   if targetworld == planet.get("Niflheim") then
      targetworld = planet.get("Nova Shakar")
      tk.msg(title, misn_nifiheim)
      misn.osdActive(2)
      misn.markerMove(runawayMarker, system.get("Shakar"))
   end

   --If we land on Nova Shakar, display message, reset target and carry on.
   if targetworld == planet.get("Nova Shakar") then
      targetworld = planet.get("Torloth")
      tk.msg(title, misn_nova_shakar)

      --Add in the *secret* osd text
      osd_text[3] = osd3
      osd_text[4] = osd4

      --Update the osd
      misn.osdDestroy()
      misn.osdCreate(title,osd_text)
      misn.osdActive(3)

      misn.markerMove(runawayMarker, system.get("Cygnus"))
   end

   --If we land on Torloth, change osd, display message, reset target and carry on.
   if targetworld == planet.get("Torloth") then
      targetworld = planet.get("Zhiru")

      --If you decide to release her, speak appropiately, otherwise carry on
      if not tk.yesno(title, misn_torloth) then
         osd_text[4] = osdlie
         tk.msg(title, misn_release)
      else
<<<<<<< HEAD
         tk.msg(title, misn_capture)
=======
	 tk.msg(title, misn_capture)
	 cargoID = misn.cargoAdd( cargoname, 0 )
>>>>>>> a246c11a
      end

      --Update the osd
      misn.osdDestroy()
      misn.osdCreate(title,osd_text)
      misn.osdActive(4)

      misn.markerMove(runawayMarker, system.get("Goddard"))
   end

   --If we land on Zhiru to finish the mission, clean up, reward, and leave.
   if targetworld == planet.get("Zhiru") then
      misn.markerRm(runawayMarker)

      --Talk to the father and get the reward
      if osd_text[4] == osd4 then
         tk.msg(title, misn_father)
         player.pay(reward)
	 misn.cargoRm( cargoID )
      else
	      tk.msg(title, misn_release_father)
	      player.pay(releasereward)
      end

      --Clean up and close up shop
      misn.osdDestroy()
      misn.finish(true)
   end
end

function abort ()
  --Clean up
   misn.markerRm(runawayMarker)
   misn.osdDestroy()
   misn.finish( false )
end<|MERGE_RESOLUTION|>--- conflicted
+++ resolved
@@ -126,12 +126,8 @@
          osd_text[4] = osdlie
          tk.msg(title, misn_release)
       else
-<<<<<<< HEAD
-         tk.msg(title, misn_capture)
-=======
-	 tk.msg(title, misn_capture)
-	 cargoID = misn.cargoAdd( cargoname, 0 )
->>>>>>> a246c11a
+	      tk.msg(title, misn_capture)
+	      cargoID = misn.cargoAdd( cargoname, 0 )
       end
 
       --Update the osd
