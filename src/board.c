--- conflicted
+++ resolved
@@ -21,6 +21,7 @@
 #include "rng.h"
 #include "economy.h"
 #include "hook.h"
+#include "damagetype.h"
 
 
 #define BOARDING_WIDTH  300 /**< Boarding window width. */
@@ -317,11 +318,7 @@
       target->shield = 0.;
       target->armour = 1.;
       /* This will make the boarding ship take the possible faction hit. */
-<<<<<<< HEAD
-      dmg.type        = DAMAGE_TYPE_KINETIC;
-=======
       dmg.type        = dtype_get("normal");
->>>>>>> 4e8e1a6f
       dmg.damage      = 100.;
       dmg.penetration = 1.;
       dmg.disable     = 0.;
