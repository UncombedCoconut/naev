--- conflicted
+++ resolved
@@ -37,34 +37,10 @@
   </jump>
  </jumps>
  <prices>
-<<<<<<< HEAD
-  <weight>1.0</weight>
-  <price>
-   <name>Food</name>
-   <preferred>133.000000</preferred>
-  </price>
-  <price>
-   <name>Ore</name>
-   <preferred>59.000000</preferred>
-  </price>
-  <price>
-   <name>Industrial Goods</name>
-   <preferred>1325.000000</preferred>
-  </price>
-  <price>
-   <name>Medicine</name>
-   <preferred>4310.000000</preferred>
-  </price>
-  <price>
-   <name>Luxury Goods</name>
-   <preferred>5658.000000</preferred>
-  </price>
-=======
   <commodity name="Food">133.000000</commodity>
   <commodity name="Ore">59.000000</commodity>
   <commodity name="Industrial Goods">1325.000000</commodity>
   <commodity name="Medicine">4310.000000</commodity>
   <commodity name="Luxury Goods">5658.000000</commodity>
->>>>>>> f196e612
  </prices>
 </ssys>