--- conflicted
+++ resolved
@@ -25,11 +25,7 @@
   <track>2</track>
   <damage>
    <type>ion</type>
-<<<<<<< HEAD
-   <penetrate>0</penetrate>
-=======
    <penetrate>6</penetrate>
->>>>>>> d898d24e
    <physical>17</physical>
    <disable>1.6</disable>
   </damage>
