<?xml version="1.0" encoding="UTF-8"?>
<Events>
 <event name="reputation">
  <lua>reputation</lua>
  <trigger>load</trigger>
  <chance>100</chance>
 </event>
 <event name="Pirate Fame">
  <lua>pirate_fame</lua>
  <trigger>enter</trigger>
  <chance>100</chance>
 </event>
 <event name="start_event">
  <lua>start</lua>
  <trigger>none</trigger>
 </event>
 <event name="Tutorial">
  <lua>tutorial/tutorial</lua>
  <trigger>none</trigger>
 </event>
 <event name="Tutorial: Basic Operation">
  <lua>tutorial/tutorial-basic</lua>
  <trigger>none</trigger>
 </event>
 <event name="Tutorial: Exploration and Discovery">
  <lua>tutorial/tutorial-discovery</lua>
  <trigger>none</trigger>
 </event>
 <event name="Tutorial: Interstellar Flight">
  <lua>tutorial/tutorial-interstellar</lua>
  <trigger>none</trigger>
 </event>
 <event name="Tutorial: Basic Combat">
  <lua>tutorial/tutorial-combat1</lua>
  <trigger>none</trigger>
 </event>
 <event name="Tutorial: Missile Combat">
  <lua>tutorial/tutorial-combat2</lua>
  <trigger>none</trigger>
 </event>
 <event name="Tutorial: Heat">
  <lua>tutorial/tutorial-heat</lua>
  <trigger>none</trigger>
 </event>
 <event name="Tutorial: Activated Outfits">
  <lua>tutorial/tutorial-aoutfits</lua>
  <trigger>none</trigger>
 </event>
 <event name="Tutorial: Disabling">
  <lua>tutorial/tutorial-disabling</lua>
  <trigger>none</trigger>
 </event>
 <event name="Tutorial: The Planetary Screen">
  <lua>tutorial/tutorial-planet</lua>
  <trigger>none</trigger>
 </event>
 <event name="Tutorial: Missions and Events">
  <lua>tutorial/tutorial-missions</lua>
  <trigger>none</trigger>
 </event>
 <event name="Tutorial: Communications">
  <lua>tutorial/tutorial-comms</lua>
  <trigger>none</trigger>
 </event>
 <event name="Derelict">
  <lua>neutral/derelict</lua>
  <trigger>enter</trigger>
  <chance>10</chance>
  <cond>system.cur():faction() ~= nil</cond>
 </event>
 <event name="Unique">
  <lua>neutral/unique</lua>
  <trigger>enter</trigger>
  <chance>3</chance>
 </event>
 <event name="Flintley">
  <lua>neutral/baron_flintley</lua>
  <trigger>land</trigger>
  <chance>100</chance>
  <cond>player.misnActive("Baron") == false and planet.cur() == planet.get("Tau Station") and player.misnDone("Prince")</cond>
 </event>
 <event name="Prowling baron">
  <lua>neutral/baron_prowl</lua>
  <trigger>enter</trigger>
  <chance>100</chance>
  <cond>player.misnActive("Baron") == false and player.misnActive("Prince") == false and system.cur() == system.get("Ingot")</cond>
  <flags>
  </flags>
 </event>
 <event name="Baroncomm_baron">
  <lua>neutral/baron_comm</lua>
  <trigger>enter</trigger>
  <chance>4</chance>
  <cond>player.misnDone("Baron") == false and
        player.misnActive("Baron") == false and
        (
           system.cur():faction() == faction.get("Empire") or
           system.cur():faction() == faction.get("Dvaered") or
           system.cur():faction() == faction.get("Sirius")
        )
  </cond>
  <flags>
  </flags>
 </event>
 <event name="Preacher">
  <lua>sirius/preach</lua>
  <trigger>enter</trigger>
  <chance>10</chance>
  <cond>system.cur():presence(faction.get("Sirius"))&gt;50 and (not player.evtActive ("Preacher")) and ( (var.peek("si_convert")==nil) or rnd.rnd(1,var.peek("si_convert")+1)==1)</cond>
  <flags>
  </flags>
 </event>
 <event name="Shadowcomm">
  <lua>neutral/shadow_comm</lua>
  <trigger>enter</trigger>
  <chance>3</chance>
  <cond>system.cur():presence("hostile") &lt; 300 and player.misnDone("Shadowrun") and not (player.misnDone("Shadow Vigil") or var.peek("shadowvigil_active") == true)</cond>
  <flags>
  </flags>
 </event>
 <event name="Shadowcomm2">
  <lua>neutral/shadow_comm2</lua>
  <trigger>enter</trigger>
  <chance>3</chance>
  <cond>system.cur():presence("hostile") &lt; 300 and player.misnDone("Shadow Vigil") and not (player.misnDone("Dark Shadow") or var.peek("darkshadow_active") == true)</cond>
  <flags>
  </flags>
 </event>
 <event name="Achack04 Helper">
  <lua>sirius/achack04</lua>
  <trigger>enter</trigger>
  <chance>5</chance>
  <cond>not player.misnActive("Sirian Truce") and not player.misnDone("Sirian Truce") and player.misnDone("Joanne's Doubt") and system.cur():presences()["Sirius"] ~= nil and (var.peek("achack04repeat") == nil or time.get() - time.fromnumber(var.peek("achack04repeat")) &gt; time.create(0, 30, 0))</cond>
  <flags>
  </flags>
 </event>
 <event name="Shipwreck">
  <lua>neutral/shipwreck</lua>
  <trigger>enter</trigger>
  <chance>3</chance>
  <flags>
   <unique />
  </flags>
 </event>
 <event name="FLF/DV Derelicts">
  <lua>flf/derelict</lua>
  <trigger>enter</trigger>
  <chance>40</chance>
  <cond>faction.get("Dvaered"):playerStanding() &gt; 10 and player.getRating() &gt; 100 and system.cur() == system.get("Surano") and not (player.misnDone("Take the Dvaered crew home") or player.misnDone("Deal with the FLF agent")) and not (player.misnActive("Deal with the FLF agent") or player.misnActive("Take the Dvaered crew home")) </cond>
 </event>
 <event name="Animal trouble">
  <lua>neutral/animaltrouble</lua>
  <trigger>enter</trigger>
  <chance>40</chance>
  <cond>var.peek("shipinfested") == true</cond>
  <flags>
   <unique />
  </flags>
 </event>
 <event name="Spaceport Bar NPC">
  <lua>neutral/npc</lua>
  <trigger>land</trigger>
  <chance>100</chance>
 </event>
 <event name="Generic News">
  <lua>neutral/news</lua>
  <trigger>land</trigger>
  <chance>100</chance>
 </event>
 <event name="Cinematic Dvaered/FLF battle">
  <lua>cinematic/DvdFLFbattle</lua>
  <trigger>enter</trigger>
  <chance>10</chance>
  <cond>system.cur():name() == "Tuoladis"</cond>
  <flags>
   <unique />
  </flags>
 </event>
 <event name="Naev Needs You!">
  <lua>naev_needs_YOU</lua>
  <trigger>land</trigger>
  <chance>8</chance>
  <flags>
   <unique />
  </flags>
 </event>
 <event name="Economic Events">
  <lua>neutral/econ_events</lua>
  <trigger>land</trigger>
<<<<<<< HEAD
  <chance>25</chance>
=======
  <chance>20</chance>
>>>>>>> f196e612
 </event>
 <event name="Kidnapped">
  <lua>neutral/kidnapped</lua>
  <trigger>enter</trigger>
  <chance>15</chance>
  <cond>player.misnDone("Kidnapped") == false and var.peek("traffic_00_active") == nil and system.cur():name() == "Arcturus"</cond>
 </event>
</Events><|MERGE_RESOLUTION|>--- conflicted
+++ resolved
@@ -187,11 +187,7 @@
  <event name="Economic Events">
   <lua>neutral/econ_events</lua>
   <trigger>land</trigger>
-<<<<<<< HEAD
-  <chance>25</chance>
-=======
   <chance>20</chance>
->>>>>>> f196e612
  </event>
  <event name="Kidnapped">
   <lua>neutral/kidnapped</lua>
