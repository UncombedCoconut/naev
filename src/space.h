--- conflicted
+++ resolved
@@ -79,7 +79,6 @@
 /*
  * Planet flags.
  */
-<<<<<<< HEAD
 #define PLANET_KNOWN       (1<<0) /**< Planet is known. */
 #define PLANET_BLACKMARKET (1<<1) /**< Planet is a black market. */
 #define planet_isFlag(p,f)    ((p)->flags & (f)) /**< Checks planet flag. */
@@ -87,13 +86,6 @@
 #define planet_rmFlag(p,f)    ((p)->flags &= ~(f)) /**< Removes a planet flag. */
 #define planet_isKnown(p)     planet_isFlag(p,PLANET_KNOWN) /**< Checks if planet is known. */
 #define planet_isBlackMarket(p) planet_isFlag(p,PLANET_BLACKMARKET) /**< Checks if planet is a black market. */
-=======
-#define PLANET_KNOWN           (1<<0) /**< Planet is known. */
-#define planet_isFlag(p,f)     ((p)->flags & (f)) /**< Checks planet flag. */
-#define planet_setFlag(p,f)    ((p)->flags |= (f)) /**< Sets a planet flag. */
-#define planet_rmFlag(p,f)     ((p)->flags &= ~(f)) /**< Removes a planet flag. */
-#define planet_isKnown(p)      planet_isFlag(p,PLANET_KNOWN) /**< Checks if planet is known. */
->>>>>>> cbbe0e09
 
 
 /**
