--- conflicted
+++ resolved
@@ -30,13 +30,8 @@
   <weapon size="large" x="-15" y="-25" h="3" />
   <weapon size="large" x="-15" y="25" h="3" />
   <weapon size="large" x="16" y="0" h="3" />
-<<<<<<< HEAD
-  <weapon size="large" x="0" y="0" h="5" />
-  <weapon size="large" x="-20" y="0" h="5" />
-=======
   <weapon size="large" prop="fighter_bay" x="0" y="0" h="5" />
   <weapon size="large" prop="fighter_bay" x="-20" y="0" h="5" />
->>>>>>> d898d24e
   <utility size="large" prop="systems" exclusive="1" required="1">Unicorp PT-3400 Core System</utility>
   <utility size="large" prop="accessory" exclusive="1" />
   <utility size="large" />
