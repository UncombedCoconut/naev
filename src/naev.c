--- conflicted
+++ resolved
@@ -86,11 +86,8 @@
 #include "background.h"
 #include "camera.h"
 #include "map_overlay.h"
-<<<<<<< HEAD
 #include "start.h"
-=======
 #include "threadpool.h"
->>>>>>> 84eab451
 
 
 #define CONF_FILE       "conf.lua" /**< Configuration file by default. */
