<?xml version="1.0" encoding="UTF-8"?>
<Commodities>
 <commodity name="Food">
  <description>Evolving from the military rations of centuries past, modern packaged meals are rich in nutrients and able to last decades in their vacuum-sealed packaging.</description>
  <price>100</price>
 </commodity>
 <commodity name="Ore">
  <description>Ore is a key material in many industries. Smelted into metals, without ore, the ship-building industry and many others would grind to a halt.</description>
  <price>50</price>
 </commodity>
 <commodity name="Industrial Goods">
  <description>An assortment of industrial goods, ranging from cutting lasers to processed metals.</description>
  <price>25</price>
 </commodity>
 <commodity name="Medicine">
  <description>An assortment of medicines suitable for curing all sorts of ailments.</description>
  <price>10</price>
 </commodity>
 <commodity name="Luxury Goods">
  <description>All sorts of high quality luxury goods.</description>
  <price>10</price>
<<<<<<< HEAD
=======
 </commodity>
 <commodity name="Misc">
  <description>AAAAll sorts of high quality luxury goods.</description>
  <price>10</price>
>>>>>>> f196e612
 </commodity>
 <commodity name="Parcels"/>
 <commodity name="Colonists"/>
 <commodity name="Civilians"/>
 <commodity name="Tourists"/>
 <commodity name="Pilgrims"/>
 <commodity name="Datapad"/>
 <commodity name="Satellite"/>
 <commodity name="Prisoners"/>
 <commodity name="Packages"/>
 <commodity name="VIP"/>
 <commodity name="The Baron's holopainting"/>
 <commodity name="Artefact? A"/>
 <commodity name="Artefact? B"/>
 <commodity name="Artefact? C"/>
 <commodity name="Ancient Artefact"/>
 <commodity name="Gregar"/>
 <commodity name="Dvaered ship crew"/>
 <commodity name="FLF IFF Transponder"/>
 <commodity name="Jorek"/>
 <commodity name="Four Winds Informant"/>
 <commodity name="Goods"/>
 <commodity name="Group of Nerds"/>
 <commodity name="Box"/>
 <commodity name="Teenagers"/>
 <commodity name="The Rescued Children"/>
 <commodity name="Waste Containers"/>
 <commodity name="Person"/>
 <commodity name="Unmarked Boxes"/>
 <commodity name="Weapons"/>
 <commodity name="Drugs"/>
 <commodity name="Exotic Animals"/>
 <commodity name="Radioactive Materials"/>
</Commodities><|MERGE_RESOLUTION|>--- conflicted
+++ resolved
@@ -19,13 +19,10 @@
  <commodity name="Luxury Goods">
   <description>All sorts of high quality luxury goods.</description>
   <price>10</price>
-<<<<<<< HEAD
-=======
  </commodity>
  <commodity name="Misc">
   <description>AAAAll sorts of high quality luxury goods.</description>
   <price>10</price>
->>>>>>> f196e612
  </commodity>
  <commodity name="Parcels"/>
  <commodity name="Colonists"/>
