--- conflicted
+++ resolved
@@ -7,12 +7,7 @@
   <mass>0</mass>
   <price>125000</price>
   <description>This enhancement routes energy from the ship's energy supplies to the engine, giving the ship an increased thrust. It does not increase the ship's max speed nor turning abilities.</description>
-<<<<<<< HEAD
-  <gfx_store>reroute</gfx_store>
-=======
   <gfx_store>reroute.png</gfx_store>
-  <cpu>-1</cpu>
->>>>>>> c17e846a
  </general>
  <specific type="modification">
   <thrust>10</thrust>
